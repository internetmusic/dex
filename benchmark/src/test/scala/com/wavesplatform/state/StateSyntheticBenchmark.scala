--- conflicted
+++ resolved
@@ -73,15 +73,9 @@
     override def init(): Unit = {
       super.init()
 
-<<<<<<< HEAD
-      val textScript    = "sigVerify(tx.bodyBytes,tx.proofs[0],tx.senderPk)"
+      val textScript    = "sigVerify(tx.bodyBytes,tx.proofs[0],tx.senderPublicKey)"
       val untypedScript = Parser.parseExpr(textScript).get.value
       val typedScript   = ExpressionCompiler(compilerContext(V1, isAssetScript = false), untypedScript).explicitGet()._1
-=======
-      val textScript    = "sigVerify(tx.bodyBytes,tx.proofs[0],tx.senderPublicKey)"
-      val untypedScript = Parser(textScript).get.value
-      val typedScript   = CompilerV1(compilerContext(V1, isAssetScript = false), untypedScript).explicitGet()._1
->>>>>>> ea14154b
 
       val setScriptBlock = nextBlock(
         Seq(
