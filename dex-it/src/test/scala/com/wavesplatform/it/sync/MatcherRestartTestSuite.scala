package com.wavesplatform.it.sync

import com.wavesplatform.it.MatcherSuiteBase
import com.wavesplatform.it.api.dex.OrderStatus
import com.wavesplatform.transaction.assets.exchange.{Order, OrderType}

class MatcherRestartTestSuite extends MatcherSuiteBase {
  override protected def beforeAll(): Unit = {
    super.beforeAll()
    broadcastAndAwait(IssueEthTx)
  }

  "check order execution" - {
    "make order and after matcher's restart try to cancel it" in {
<<<<<<< HEAD
=======
      // Alice issues new asset
      val aliceAsset =
        node
          .broadcastIssue(alice,
                          "DisconnectCoin",
                          "Alice's coin for disconnect tests",
                          someAssetAmount,
                          0,
                          reissuable = false,
                          smartIssueFee,
                          None,
                          waitForTx = true)
          .id
      node.waitForHeight(node.height + 1)

      val aliceWavesPair = AssetPair(IssuedAsset(ByteStr.decodeBase58(aliceAsset).get), Waves)
      // check assets's balances
      node.assertAssetBalance(alice.toAddress.toString, aliceAsset, someAssetAmount)
      node.assertAssetBalance(matcher.toAddress.toString, aliceAsset, 0)

>>>>>>> 43bee17f
      // Alice places sell order
      val aliceOrder = mkOrder(alice, ethWavesPair, OrderType.SELL, 500, 2.waves * Order.PriceConstant)
      placeAndAwait(aliceOrder)

      // Check that order is correct
      val orders = dex1Api.orderBook(ethWavesPair)
      orders.asks.head.amount shouldBe 500
      orders.asks.head.price shouldBe 2.waves * Order.PriceConstant

      // Sell order should be in the dex1Api.orderBook
      dex1Api.orderHistory(alice).head.status shouldBe OrderStatus.Accepted

      // Reboot matcher's node
      restartContainer(dex1Container(), dex1Api)

      dex1Api.waitForOrderStatus(aliceOrder, OrderStatus.Accepted)
      dex1Api.orderHistory(alice).head.status shouldBe OrderStatus.Accepted

      val orders1 = dex1Api.orderBook(ethWavesPair)
      orders1.asks.head.amount shouldBe 500
      orders1.asks.head.price shouldBe 2.waves * Order.PriceConstant

      placeAndAwait(mkOrder(alice, ethWavesPair, OrderType.SELL, 500, 2.waves * Order.PriceConstant))

      eventually {
        val orders2 = dex1Api.orderBook(ethWavesPair)
        orders2.asks.head.price shouldBe 2.waves * Order.PriceConstant
      }

      val cancel = dex1Api.cancel(alice, aliceOrder)
      cancel.status should be("OrderCanceled") // TODO

      val orders3 = dex1Api.orderBook(ethWavesPair)
      orders3.asks.head.amount shouldBe 500

      dex1Api.waitForOrderStatus(aliceOrder, OrderStatus.Cancelled)
      dex1Api.orderHistory(alice).head.status shouldBe OrderStatus.Accepted
    }
  }
}<|MERGE_RESOLUTION|>--- conflicted
+++ resolved
@@ -5,6 +5,7 @@
 import com.wavesplatform.transaction.assets.exchange.{Order, OrderType}
 
 class MatcherRestartTestSuite extends MatcherSuiteBase {
+
   override protected def beforeAll(): Unit = {
     super.beforeAll()
     broadcastAndAwait(IssueEthTx)
@@ -12,29 +13,6 @@
 
   "check order execution" - {
     "make order and after matcher's restart try to cancel it" in {
-<<<<<<< HEAD
-=======
-      // Alice issues new asset
-      val aliceAsset =
-        node
-          .broadcastIssue(alice,
-                          "DisconnectCoin",
-                          "Alice's coin for disconnect tests",
-                          someAssetAmount,
-                          0,
-                          reissuable = false,
-                          smartIssueFee,
-                          None,
-                          waitForTx = true)
-          .id
-      node.waitForHeight(node.height + 1)
-
-      val aliceWavesPair = AssetPair(IssuedAsset(ByteStr.decodeBase58(aliceAsset).get), Waves)
-      // check assets's balances
-      node.assertAssetBalance(alice.toAddress.toString, aliceAsset, someAssetAmount)
-      node.assertAssetBalance(matcher.toAddress.toString, aliceAsset, 0)
-
->>>>>>> 43bee17f
       // Alice places sell order
       val aliceOrder = mkOrder(alice, ethWavesPair, OrderType.SELL, 500, 2.waves * Order.PriceConstant)
       placeAndAwait(aliceOrder)
