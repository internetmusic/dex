package com.wavesplatform.dex.error

import com.wavesplatform.account.{Address, PublicKey}
import com.wavesplatform.dex.error.Class.{common => commonClass, _}
import com.wavesplatform.dex.error.Entity.{common => commonEntity, _}
import com.wavesplatform.dex.error.Implicits._
import com.wavesplatform.dex.settings.{DeviationsSettings, OrderRestrictionsSettings}
import com.wavesplatform.features.BlockchainFeature
import com.wavesplatform.transaction.Asset
import com.wavesplatform.transaction.Asset.{IssuedAsset, Waves}
import com.wavesplatform.transaction.assets.exchange.{AssetPair, Order, OrderType}
import play.api.libs.json.{JsObject, Json}

sealed abstract class MatcherError(val code: Int, val mkMessage: ErrorFormatterContext => MatcherErrorMessage) {
  def this(obj: Entity, part: Entity, klass: Class, mkMessage: ErrorFormatterContext => MatcherErrorMessage) = this(
    (obj.code << 20) + (part.code << 8) + klass.code, // 32 bits = (12 for object) + (12 for part) + (8 for class)
    mkMessage
  )

  override def toString: String = s"${getClass.getCanonicalName}(error=$code)"
}

object MatcherError {
  implicit final class Ops(val self: MatcherError) extends AnyVal {
    def toJson(context: ErrorFormatterContext) = {
      val obj = self.mkMessage(context)

      val wrappedParams = if (obj.params == JsObject.empty) obj.params else Json.obj("params" -> obj.params)
      Json
        .obj(
          "error"    -> self.code,
          "message"  -> obj.text,
          "template" -> obj.template
        )
        .deepMerge(wrappedParams)
    }
  }
}

private[error] case class Amount(asset: Asset, volume: Long)
private[error] case class Price(assetPair: AssetPair, volume: Long)

case class MatcherErrorMessage(text: String, template: String, params: JsObject)

case object MatcherIsStarting     extends MatcherError(commonEntity, commonEntity, starting, e"System is starting")
case object MatcherIsStopping     extends MatcherError(commonEntity, commonEntity, stopping, e"System is shutting down")
case object RequestTimeout        extends MatcherError(request, commonEntity, stopping, e"Request timed out. Please retry later")
case object FeatureNotImplemented extends MatcherError(commonEntity, feature, unsupported, e"This feature is not implemented")
case object FeatureDisabled       extends MatcherError(commonEntity, feature, disabled, e"This feature is disabled, contact with the administrator")

case class OrderBookBroken(theAssetPair: AssetPair)
    extends MatcherError(orderBook,
                         commonEntity,
                         broken,
                         e"The order book for ${'assetPair -> theAssetPair} is unavailable, please contact with the administrator")

case class OrderBookUnexpectedState(assetPair: AssetPair)
    extends MatcherError(orderBook,
                         commonEntity,
                         unexpected,
                         e"The order book for ${'assetPair -> assetPair} is unexpected state, please contact with the administrator")

case class OrderBookStopped(assetPair: AssetPair)
    extends MatcherError(orderBook,
                         commonEntity,
                         disabled,
                         e"The order book for ${'assetPair -> assetPair} is stopped, please contact with the administrator")

case object CanNotPersistEvent
    extends MatcherError(commonEntity, producer, broken, e"Can not persist event, please retry later or contact with the administrator")

case object CancelRequestIsIncomplete extends MatcherError(request, commonEntity, unexpected, e"Either timestamp or orderId must be specified")

case class UnexpectedMatcherPublicKey(required: PublicKey, given: PublicKey)
    extends MatcherError(
      commonEntity,
      pubKey,
      unexpected,
      e"The required matcher public key for this DEX is ${'required -> required}, but given ${'given -> given}"
    )

case class UnexpectedSender(required: Address, given: Address)
    extends MatcherError(order, pubKey, unexpected, e"The sender ${'given -> given} does not match expected ${'required -> required}")

case class OrderInvalidSignature(id: Order.Id, details: String)
    extends MatcherError(order, signature, commonClass, e"The signature of order ${'id -> id} is invalid: ${'details -> details}")

case class UnexpectedFeeAsset(required: Set[Asset], given: Asset)
    extends MatcherError(
      order,
      fee,
      unexpected,
      e"Required one of the following fee asset: ${'required -> required}. But given ${'given -> given}"
    )

case class FeeNotEnough(required: Long, given: Long, theAsset: Asset)
    extends MatcherError(
      order,
      fee,
      notEnough,
      e"Required ${'required -> Amount(theAsset, required)} as fee for this order, but given ${'given -> Amount(theAsset, given)}"
    )

case class AssetNotFound(theAsset: IssuedAsset) extends MatcherError(asset, commonEntity, notFound, e"The asset ${'assetId -> theAsset} not found")

case class CanNotCreateExchangeTransaction(details: String)
    extends MatcherError(exchangeTx, order, commonClass, e"Can't verify the order by an exchange transaction: ${'details -> details}")

case class WrongExpiration(currentTs: Long, minExpirationOffset: Long, givenExpiration: Long)
    extends MatcherError(
      order,
      expiration,
      notEnough,
      e"""The expiration should be at least
                     |${'currentTimestamp -> currentTs} + ${'minExpirationOffset -> minExpirationOffset} = ${'minExpiration -> (currentTs + minExpirationOffset)},
                     |but it is ${'given -> givenExpiration}"""
    )

case class OrderCommonValidationFailed(details: String)
    extends MatcherError(order, commonEntity, commonClass, e"The order is invalid: ${'details -> details}")

case class InvalidAsset(theAsset: String)
    extends MatcherError(asset, commonEntity, broken, e"The asset '${'assetId -> theAsset}' is wrong. It should be 'WAVES' or a Base58 string")

case class AssetBlacklisted(theAsset: IssuedAsset)
    extends MatcherError(asset, commonEntity, blacklisted, e"The asset ${'assetId -> theAsset} is blacklisted")

case class AmountAssetBlacklisted(theAsset: IssuedAsset)
    extends MatcherError(asset, amount, blacklisted, e"The amount asset ${'assetId -> theAsset} is blacklisted")

case class PriceAssetBlacklisted(theAsset: IssuedAsset)
    extends MatcherError(asset, price, blacklisted, e"The price asset ${'assetId -> theAsset} is blacklisted")

case class FeeAssetBlacklisted(theAsset: IssuedAsset)
    extends MatcherError(asset, fee, blacklisted, e"The fee asset ${'assetId -> theAsset} is blacklisted")

case class AddressIsBlacklisted(address: Address)
    extends MatcherError(account, commonEntity, blacklisted, e"The account ${'address -> address} is blacklisted")

case class BalanceNotEnough(required: Map[Asset, Long], actual: Map[Asset, Long])
    extends MatcherError(
      account,
      balance,
      notEnough,
      e"Not enough tradable balance. The order requires ${'required -> required}, but available are ${'actual -> actual}"
    )

case class ActiveOrdersLimitReached(maxActiveOrders: Long)
    extends MatcherError(account, order, limitReached, e"The limit of ${'limit -> maxActiveOrders} active orders has been reached")

case class OrderDuplicate(id: Order.Id) extends MatcherError(account, order, duplicate, e"The order ${'id -> id} has already been placed")

case class OrderNotFound(id: Order.Id) extends MatcherError(order, commonEntity, notFound, e"The order ${'id -> id} not found")

case class OrderCanceled(id: Order.Id) extends MatcherError(order, commonEntity, canceled, e"The order ${'id -> id} is canceled")

case class OrderFull(id: Order.Id) extends MatcherError(order, commonEntity, limitReached, e"The order ${'id -> id} is filled")

case class OrderFinalized(id: Order.Id) extends MatcherError(order, commonEntity, immutable, e"The order ${'id -> id} is finalized")

case class OrderVersionUnsupported(version: Byte, requiredFeature: BlockchainFeature)
    extends MatcherError(
      feature,
      order,
      unsupported,
      e"The order of version ${'version -> version} isn't yet supported, see the activation status of '${'featureName -> requiredFeature}'"
    )

case object RequestInvalidSignature extends MatcherError(request, signature, commonClass, e"The request has an invalid signature")

case class AccountFeatureUnsupported(x: BlockchainFeature)
    extends MatcherError(
      feature,
      account,
      unsupported,
      e"An account's feature isn't yet supported, see the activation status of '${'featureName -> x}'"
    )

case class AccountNotSupportOrderVersion(address: Address, requiredVersion: Byte, givenVersion: Byte)
    extends MatcherError(
      account,
      order,
      unsupported,
      e"The account ${'address -> address} requires the version >= ${'required -> requiredVersion}, but given ${'given -> givenVersion}"
    )

case class AccountScriptReturnedError(address: Address, scriptMessage: String)
    extends MatcherError(account,
                         script,
                         commonClass,
                         e"The account's script of ${'address -> address} returned the error: ${'scriptError -> scriptMessage}")

case class AccountScriptDeniedOrder(address: Address)
    extends MatcherError(account, script, denied, e"The account's script of ${'address -> address} rejected the order")

case class AccountScriptUnexpectResult(address: Address, returnedObject: String)
    extends MatcherError(
      account,
      script,
      unexpected,
      e"""The account's script of ${'address -> address} is broken, please contact with the owner.
                     |The returned object is '${'returnedObject -> returnedObject}'"""
    )

case class AccountScriptException(address: Address, errorName: String, errorText: String)
    extends MatcherError(
      account,
      script,
      broken,
      e"""The account's script of ${'address -> address} is broken, please contact with the owner.
                     |The returned error is ${'errorName -> errorName}, the text is: ${'errorText -> errorText}"""
    )

case class AssetFeatureUnsupported(x: BlockchainFeature, theAsset: IssuedAsset)
    extends MatcherError(
      feature,
      asset,
      unsupported,
      e"""An asset's feature isn't yet supported for '${'assetId -> theAsset}',
                     |see the activation status of '${'featureName -> x.description}'"""
    )

case class AssetScriptReturnedError(theAsset: IssuedAsset, scriptMessage: String)
    extends MatcherError(asset,
                         script,
                         commonClass,
                         e"The asset's script of ${'assetId -> theAsset} returned the error: ${'scriptError -> scriptMessage}")

case class AssetScriptDeniedOrder(theAsset: IssuedAsset)
    extends MatcherError(asset, script, denied, e"The asset's script of ${'assetId -> theAsset} rejected the order")

case class AssetScriptUnexpectResult(theAsset: IssuedAsset, returnedObject: String)
    extends MatcherError(
      asset,
      script,
      unexpected,
      e"""The asset's script of ${'assetId -> theAsset} is broken, please contact with the owner.
                   |The returned object is '${'returnedObject -> returnedObject}'"""
    )

case class AssetScriptException(theAsset: IssuedAsset, errorName: String, errorText: String)
    extends MatcherError(
      asset,
      script,
      broken,
      e"""The asset's script of ${'assetId -> theAsset} is broken, please contact with the owner.
                   |The returned error is ${'errorName -> errorName}, the text is: ${'errorText -> errorText}"""
    )

case class DeviantOrderPrice(ord: Order, deviationSettings: DeviationsSettings)
    extends MatcherError(
      order,
      price,
      outOfBound,
      if (ord.orderType == OrderType.BUY)
        e"""The buy order's price ${'price -> Price(ord.assetPair, ord.price)} is out of deviation bounds. It should meet the following matcher's requirements:
         |${'bestBidPercent -> (100 - deviationSettings.maxPriceProfit)}% of best bid price <= order price <=
         |${'bestAskPercent -> (100 + deviationSettings.maxPriceLoss)}% of best ask price"""
      else
        e"""The sell order's price ${'price -> Price(ord.assetPair, ord.price)} is out of deviation bounds. It should meet the following matcher's requirements:
           |${'bestBidPercent -> (100 - deviationSettings.maxPriceLoss)}% of best bid price <= order price <=
           |${'bestAskPercent -> (100 + deviationSettings.maxPriceProfit)}% of best ask price"""
    )

case class DeviantOrderMatcherFee(ord: Order, deviationSettings: DeviationsSettings)
    extends MatcherError(
      order,
      fee,
      outOfBound,
      if (ord.orderType == OrderType.BUY)
        e"""The buy order's matcher fee ${'matcherFee -> Amount(ord.matcherFeeAssetId, ord.matcherFee)} is out of deviation bounds. It should meet the following matcher's requirements:
       |matcher fee >= ${'bestAskFeePercent -> (100 - deviationSettings.maxFeeDeviation)}% of fee which should be paid in case of matching with best ask"""
      else
        e"""The sell order's matcher fee ${'matcherFee -> Amount(ord.matcherFeeAssetId, ord.matcherFee)} is out of deviation bounds. It should meet the following matcher's requirements:
         |matcher fee >= ${'bestBidFeePercent -> (100 - deviationSettings.maxFeeDeviation)}% of fee which should be paid in case of matching with best bid"""
    )

case class AssetPairSameAssets(theAsset: Asset)
    extends MatcherError(
      order,
      assetPair,
      duplicate,
      e"The amount and price assets must be different, but they are: ${'assetId -> theAsset}"
    )

case class AssetPairIsDenied(theAssetPair: AssetPair)
    extends MatcherError(order, assetPair, denied, e"Trading is denied for the ${'assetPair -> theAssetPair} asset pair")

case class OrderAssetPairReversed(theAssetPair: AssetPair)
    extends MatcherError(order, assetPair, unsupported, e"The ${'assetPair -> theAssetPair} asset pair should be reversed")

case class OrderVersionDenied(theVersion: Byte, allowedVersions: Set[Byte])
    extends MatcherError(
      order,
      version,
      denied,
      e"""The orders of version ${'version -> theVersion} are denied by matcher.
                     |Allowed order versions are: ${'allowedOrderVersions -> allowedVersions.toList.sorted}"""
    )

case class UnsupportedOrderVersion(theVersion: Byte)
    extends MatcherError(
      order,
      version,
      unsupported,
      e"""The orders of version ${'version -> theVersion} is not supported.
                     |Supported order versions can be obtained via /matcher/settings GET method"""
    )

case class OrderInvalidAmount(ord: Order, amtSettings: OrderRestrictionsSettings)
    extends MatcherError(
      order,
      amount,
      denied,
      e"""The order's amount
                     |${'amount -> Amount(ord.assetPair.amountAsset, ord.amount)}
                     |does not meet matcher's requirements:
                     |max amount = ${'max -> amtSettings.maxAmount},
                     |min amount = ${'min -> amtSettings.minAmount},
                     |step amount = ${'step -> amtSettings.stepAmount}"""
    )

case class PriceLastDecimalsMustBeZero(insignificantDecimals: Int)
    extends MatcherError(order, price, unexpected, e"Invalid price, last ${'insignificantDecimals -> insignificantDecimals} digits must be 0")

case class OrderInvalidPrice(ord: Order, prcSettings: OrderRestrictionsSettings)
    extends MatcherError(
      order,
      price,
      denied,
      e"""The order's price
                   |${'price -> Price(ord.assetPair, ord.price)}
                   |does not meet matcher's requirements:
                   |max price = ${'max -> prcSettings.maxPrice},
                   |min price = ${'min -> prcSettings.minPrice},
                   |step price = ${'step -> prcSettings.stepPrice}"""
    )

case class MarketOrderCancel(id: Order.Id)
    extends MatcherError(marketOrder, commonEntity, disabled, e"The market order ${'id -> id} cannot be cancelled manually")

case class InvalidMarketOrderPrice(mo: Order)
    extends MatcherError(
      marketOrder,
      price,
      outOfBound,
      if (mo.orderType == OrderType.BUY)
        e"""Price of the buy market order
         |(${'orderPrice -> Price(mo.assetPair, mo.price)})
         |is too low for its full execution with the current market state"""
      else
        e"""Price of the sell market order
         |(${'orderPrice -> Price(mo.assetPair, mo.price)})
         |is too high for its full execution with the current market state"""
    )

<<<<<<< HEAD
case object WavesImmutableRate extends MatcherError(rate, commonEntity, immutable, e"The rate for ${'assetId -> Waves} cannot be changed")
case class RateNotFound(theAsset: Asset) extends MatcherError(rate, commonEntity, notFound, e"The rate for the asset ${'assetId -> theAsset} was not specified")
=======
case class OrderInvalidPriceLevel(ord: Order, tickSize: Long)
    extends MatcherError(
      order,
      price,
      notEnough,
      e"""The buy order's price
       |${'price -> Price(ord.assetPair, ord.price)}
       |does not meet matcher's requirements:
       |price >= ${'tickSize -> Price(ord.assetPair, tickSize)} (actual tick size).
       |Orders can not be placed into level with price 0"""
    )
>>>>>>> 43bee17f

sealed abstract class Entity(val code: Int)
object Entity {
  object common  extends Entity(0)
  object request extends Entity(1)
  object feature extends Entity(2)
  object account extends Entity(3)
  object address extends Entity(4)

  object exchangeTx extends Entity(5)

  object balance extends Entity(6)
  object script  extends Entity(7)

  object orderBook extends Entity(8)
  object order     extends Entity(9)

  object version     extends Entity(10)
  object asset       extends Entity(11)
  object pubKey      extends Entity(12)
  object signature   extends Entity(13)
  object assetPair   extends Entity(14)
  object amount      extends Entity(15)
  object price       extends Entity(16)
  object fee         extends Entity(17)
  object expiration  extends Entity(18)
  object marketOrder extends Entity(19)
  object rate        extends Entity(20)

  object producer extends Entity(100)
}

sealed abstract class Class(val code: Int)
object Class {
  object common       extends Class(0)
  object broken       extends Class(1)
  object denied       extends Class(2)
  object unsupported  extends Class(3)
  object unexpected   extends Class(4)
  object blacklisted  extends Class(5)
  object notEnough    extends Class(6)
  object limitReached extends Class(7)
  object duplicate    extends Class(8)
  object notFound     extends Class(9)
  object canceled     extends Class(10)
  object immutable    extends Class(11)
  object timedOut     extends Class(12)
  object starting     extends Class(13)
  object stopping     extends Class(14)
  object outOfBound   extends Class(15)
  object disabled     extends Class(16)
}<|MERGE_RESOLUTION|>--- conflicted
+++ resolved
@@ -354,10 +354,6 @@
          |is too high for its full execution with the current market state"""
     )
 
-<<<<<<< HEAD
-case object WavesImmutableRate extends MatcherError(rate, commonEntity, immutable, e"The rate for ${'assetId -> Waves} cannot be changed")
-case class RateNotFound(theAsset: Asset) extends MatcherError(rate, commonEntity, notFound, e"The rate for the asset ${'assetId -> theAsset} was not specified")
-=======
 case class OrderInvalidPriceLevel(ord: Order, tickSize: Long)
     extends MatcherError(
       order,
@@ -369,7 +365,9 @@
        |price >= ${'tickSize -> Price(ord.assetPair, tickSize)} (actual tick size).
        |Orders can not be placed into level with price 0"""
     )
->>>>>>> 43bee17f
+
+case object WavesImmutableRate extends MatcherError(rate, commonEntity, immutable, e"The rate for ${'assetId -> Waves} cannot be changed")
+case class RateNotFound(theAsset: Asset) extends MatcherError(rate, commonEntity, notFound, e"The rate for the asset ${'assetId -> theAsset} was not specified")
 
 sealed abstract class Entity(val code: Int)
 object Entity {
