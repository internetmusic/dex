package com.wavesplatform.dex.model

import cats.data.EitherT
import cats.implicits._
import com.wavesplatform.account.{Address, PublicKey}
import com.wavesplatform.common.state.ByteStr
import com.wavesplatform.common.utils.EitherExt2
import com.wavesplatform.dex.caches.RateCache
import com.wavesplatform.dex.error
import com.wavesplatform.dex.error._
import com.wavesplatform.dex.grpc.integration.clients.async.WavesBlockchainAsyncClient
import com.wavesplatform.dex.grpc.integration.clients.sync.WavesBlockchainClient.RunScriptResult
import com.wavesplatform.dex.market.OrderBookActor.MarketStatus
import com.wavesplatform.dex.model.Events.OrderExecuted
import com.wavesplatform.dex.model.MatcherModel.Normalization
import com.wavesplatform.dex.model.MatcherModel.Normalization._
import com.wavesplatform.dex.settings.OrderFeeSettings._
import com.wavesplatform.dex.settings.{AssetType, DeviationsSettings, MatcherSettings, OrderRestrictionsSettings}
import com.wavesplatform.features.{BlockchainFeature, BlockchainFeatures}
import com.wavesplatform.metrics.TimerExt
import com.wavesplatform.state.diffs.FeeValidation
import com.wavesplatform.transaction.Asset.{IssuedAsset, Waves}
import com.wavesplatform.transaction._
import com.wavesplatform.transaction.assets.exchange.OrderOps._
import com.wavesplatform.transaction.assets.exchange._
import com.wavesplatform.transaction.smart.Verifier
import com.wavesplatform.utils.{ScorexLogging, Time}
import kamon.Kamon

import scala.Either.cond
import scala.annotation.tailrec
import scala.concurrent.{ExecutionContext, Future}
import scala.math.BigDecimal.RoundingMode

object OrderValidator extends ScorexLogging {

  type Result[T]       = Either[MatcherError, T]
  type FutureResult[T] = EitherT[Future, MatcherError, T]
  type AsyncBlockchain = WavesBlockchainAsyncClient[Future]

  private val timer = Kamon.timer("matcher.validation").refine("type" -> "blockchain")

  val MinExpiration: Long  = 60 * 1000L
  val MaxActiveOrders: Int = 200

  val exchangeTransactionCreationFee: Long = FeeValidation.FeeConstants(ExchangeTransaction.typeId) * FeeValidation.FeeUnit

  private[dex] def multiplyAmountByDouble(a: Long, d: Double): Long = (BigDecimal(a) * d).setScale(0, RoundingMode.HALF_UP).toLong
  private[dex] def multiplyPriceByDouble(p: Long, d: Double): Long  = (BigDecimal(p) * d).setScale(0, RoundingMode.HALF_UP).toLong
  private[dex] def multiplyFeeByDouble(f: Long, d: Double): Long    = (BigDecimal(f) * d).setScale(0, RoundingMode.CEILING).toLong

  private def verifySignature(order: Order): FutureResult[Unit] = liftAsync {
    Verifier
      .verifyAsEllipticCurveSignature(order)
      .bimap(
        e => error.OrderInvalidSignature(order.id(), e.toString),
        _ => Unit
      )
  }

  private def verifyOrderByAccountScript(blockchain: AsyncBlockchain, address: Address, order: Order)(
      implicit ec: ExecutionContext): FutureResult[Unit] = {

    lazy val verifyAddressScript: FutureResult[Unit] = {

      lazy val verifyScript: FutureResult[Unit] = {
        if (order.version <= 1) liftErrorAsync[Unit] { error.AccountNotSupportOrderVersion(address, 2, order.version) } else {
          liftFutureAsync { blockchain.runScript(address, order) } subflatMap {
            case RunScriptResult.ScriptError(execError)   => error.AccountScriptReturnedError(address, execError).asLeft
            case RunScriptResult.Denied                   => error.AccountScriptDeniedOrder(address).asLeft
            case RunScriptResult.Allowed                  => success
            case RunScriptResult.UnexpectedResult(x)      => error.AccountScriptUnexpectResult(address, x).asLeft
            case RunScriptResult.Exception(name, message) => error.AccountScriptException(address, name, message).asLeft
          }
        }
      }

      liftFutureAsync { blockchain.isFeatureActivated(BlockchainFeatures.SmartAccountTrading.id) }
        .ifM(verifyScript, liftErrorAsync[Unit] { error.AccountFeatureUnsupported(BlockchainFeatures.SmartAccountTrading) })
    }

    liftFutureAsync { blockchain.hasScript(address) } ifM (verifyAddressScript, verifySignature(order))
  }

  private def verifySmartToken(blockchain: AsyncBlockchain, asset: IssuedAsset, tx: ExchangeTransaction)(
      implicit ec: ExecutionContext): FutureResult[Unit] = {

    lazy val verifySmartAssetScript: FutureResult[Unit] = {

      lazy val verifyScript: FutureResult[Unit] = liftFutureAsync { blockchain.runScript(asset, tx) } subflatMap {
        case RunScriptResult.ScriptError(execError)   => error.AssetScriptReturnedError(asset, execError).asLeft
        case RunScriptResult.Denied                   => error.AssetScriptDeniedOrder(asset).asLeft
        case RunScriptResult.Allowed                  => success
        case RunScriptResult.UnexpectedResult(x)      => error.AssetScriptUnexpectResult(asset, x.toString).asLeft
        case RunScriptResult.Exception(name, message) => error.AssetScriptException(asset, name, message).asLeft
      }

      liftFutureAsync { blockchain.isFeatureActivated(BlockchainFeatures.SmartAssets.id) }
        .ifM(verifyScript, liftErrorAsync[Unit] { error.AssetFeatureUnsupported(BlockchainFeatures.SmartAssets, asset) })
    }

    liftFutureAsync { blockchain.hasScript(asset) } ifM (verifySmartAssetScript, successAsync)
  }

  private def decimals(blockchain: AsyncBlockchain, asset: Asset)(implicit ec: ExecutionContext): FutureResult[Int] = {
    asset.fold { liftValueAsync(8) } { issuedAsset =>
      EitherT {
        blockchain.assetDecimals(issuedAsset).map { _.toRight(error.AssetNotFound(issuedAsset)) }
      }
    }
  }

  private def validateDecimals(blockchain: AsyncBlockchain, o: Order)(implicit ec: ExecutionContext): FutureResult[(Int, Int)] = {

    def checkInsignificantDecimals(insignificantDecimals: Int): FutureResult[Unit] = liftAsync {
      cond(o.price % BigDecimal(10).pow(insignificantDecimals).toLongExact == 0, Unit, error.PriceLastDecimalsMustBeZero(insignificantDecimals))
    }

    for {
      pd <- decimals(blockchain, o.assetPair.priceAsset)
      ad <- decimals(blockchain, o.assetPair.amountAsset)
      _  <- checkInsignificantDecimals { (pd - ad).max(0) }
    } yield ad -> pd
  }

<<<<<<< HEAD
  private def validateAmountAndPrice(order: Order, decimalsPair: (Int, Int), orderRestrictions: Map[AssetPair, OrderRestrictionsSettings])(
      implicit ec: ExecutionContext): FutureResult[Order] = {

    if (!(orderRestrictions contains order.assetPair)) liftValueAsync(order)
=======
  private def validateAmountAndPrice(
      order: Order,
      decimalsPair: (Int, Int),
      orderRestrictions: Map[AssetPair, OrderRestrictionsSettings]
  ): Result[Order] = {
    if (!(orderRestrictions contains order.assetPair)) lift(order)
>>>>>>> 3653b8ba
    else {

      val (amountAssetDecimals, priceAssetDecimals) = decimalsPair
      val restrictions                              = orderRestrictions(order.assetPair)

      def normalizeAmount(amt: Double): Long = normalizeAmountAndFee(amt, amountAssetDecimals)
      def normalizePrice(prc: Double): Long  = Normalization.normalizePrice(prc, amountAssetDecimals, priceAssetDecimals)

      liftValueAsync(order)
        .ensure(error.OrderInvalidAmount(order, restrictions)) { o =>
          normalizeAmount(restrictions.minAmount) <= o.amount && o.amount <= normalizeAmount(restrictions.maxAmount) &&
          o.amount % normalizeAmount(restrictions.stepAmount).max(1) == 0
        }
        .ensure(error.OrderInvalidPrice(order, restrictions)) { o =>
          normalizePrice(restrictions.minPrice) <= o.price && o.price <= normalizePrice(restrictions.maxPrice) &&
          o.price % normalizePrice(restrictions.stepPrice).max(1) == 0
        }
    }
  }

  private[dex] def checkOrderVersion(version: Byte, blockchain: AsyncBlockchain)(implicit ec: ExecutionContext): FutureResult[Byte] = {

    def checkFeatureSupport(feature: BlockchainFeature): FutureResult[Byte] = {
      liftFutureAsync { blockchain.isFeatureActivated(feature.id) }
        .ifM(liftValueAsync(version), liftErrorAsync { error.OrderVersionUnsupported(version, feature) })
    }

    version match {
      case 1 => liftValueAsync(version)
      case 2 => checkFeatureSupport(BlockchainFeatures.SmartAccountTrading)
      case 3 => checkFeatureSupport(BlockchainFeatures.OrderV3)
      case _ => liftErrorAsync { error.UnsupportedOrderVersion(version) }
    }
  }

<<<<<<< HEAD
  def blockchainAware(blockchain: AsyncBlockchain,
                      transactionCreator: ExchangeTransactionCreator.CreateTransaction,
                      matcherAddress: Address,
                      time: Time,
                      orderFeeSettings: OrderFeeSettings,
                      orderRestrictions: Map[AssetPair, OrderRestrictionsSettings],
                      rateCache: RateCache,
                      assetDecimals: Asset => Int)(order: Order)(implicit ec: ExecutionContext): FutureResult[Order] = timer.measure {
=======
  def blockchainAware(
      blockchain: WavesBlockchainClient,
      transactionCreator: ExchangeTransactionCreator.CreateTransaction,
      matcherAddress: Address,
      time: Time,
      orderFeeSettings: OrderFeeSettings,
      orderRestrictions: Map[AssetPair, OrderRestrictionsSettings],
      rateCache: RateCache,
      assetDecimals: Asset => Int)(order: Order): Result[Order] = timer.measure {
>>>>>>> 3653b8ba

    lazy val exchangeTx: FutureResult[ExchangeTransaction] = EitherT {
      val fakeOrder: Order  = order.updateType(order.orderType.opposite)
      val oe: OrderExecuted = OrderExecuted(LimitOrder(fakeOrder), LimitOrder(order), time.correctedTime())
      transactionCreator(oe) map {
        _.leftMap(txValidationError => error.CanNotCreateExchangeTransaction(txValidationError.toString))
      }
    }

    def verifyAssetScript(assetId: Asset): FutureResult[Unit] = assetId.fold { successAsync } { assetId =>
      exchangeTx flatMap { verifySmartToken(blockchain, assetId, _) }
    }

    def verifyMatcherFeeAssetScript(matcherFeeAsset: Asset): FutureResult[Unit] = {
      if (matcherFeeAsset == order.assetPair.amountAsset || matcherFeeAsset == order.assetPair.priceAsset) successAsync
      else verifyAssetScript(matcherFeeAsset)
    }

<<<<<<< HEAD
    /** Checks whether order fee is enough to cover matcher's expenses for the Exchange transaction issue */
    lazy val validateOrderFeeByTransactionRequirements: FutureResult[Order] = orderFeeSettings match {
=======
    // Checks whether order fee is enough to cover matcher's expenses for the Exchange transaction issue
    lazy val validateOrderFeeByTransactionRequirements = orderFeeSettings match {
>>>>>>> 3653b8ba
      case DynamicSettings(baseFee) =>
        EitherT {
          ExchangeTransactionCreator.minFee(baseFee, blockchain.hasScript(matcherAddress), order.assetPair, blockchain.hasScript) map { minFee =>
            val mof =
              convertFeeByAssetRate(
                feeInWaves = minFee,
                asset = order.matcherFeeAssetId,
                rateCache = rateCache,
                assetDecimals = assetDecimals
              )
            Either.cond(order.matcherFee >= mof, order, error.FeeNotEnough(mof, order.matcherFee, Waves))
          }
        }

      case _ => liftValueAsync(order)
    }

    for {
      _            <- checkOrderVersion(order.version, blockchain)
      _            <- validateOrderFeeByTransactionRequirements
      decimalsPair <- validateDecimals(blockchain, order)
      _            <- validateAmountAndPrice(order, decimalsPair, orderRestrictions)
      _            <- verifyOrderByAccountScript(blockchain, order.sender, order)
      _            <- verifyAssetScript(order.assetPair.amountAsset)
      _            <- verifyAssetScript(order.assetPair.priceAsset)
      _            <- verifyMatcherFeeAssetScript(order.matcherFeeAssetId)
    } yield order
  }

  private[dex] def getValidFeeAssetForSettings(order: Order, orderFeeSettings: OrderFeeSettings, rateCache: RateCache): Set[Asset] =
    orderFeeSettings match {
      case _: DynamicSettings               => rateCache.getAllRates.keySet
      case FixedSettings(defaultAssetId, _) => Set(defaultAssetId)
      case PercentSettings(assetType, _) =>
        Set(
          assetType match {
            case AssetType.AMOUNT    => order.assetPair.amountAsset
            case AssetType.PRICE     => order.assetPair.priceAsset
            case AssetType.RECEIVING => order.getReceiveAssetId
            case AssetType.SPENDING  => order.getSpendAssetId
          }
        )
    }

  /** Converts fee in waves to fee in the specified asset, taking into account correction by the asset decimals */
  private def convertFeeByAssetRate(feeInWaves: Long, asset: Asset, rateCache: RateCache, assetDecimals: Asset => Int): Long = {
    rateCache
      .getRate(asset)
      .map { rate =>
        multiplyFeeByDouble(
          feeInWaves,
          MatcherModel.correctRateByAssetDecimals(rate, assetDecimals(asset))
        )
      }
      .getOrElse { throw new RuntimeException(s"Rate for the asset ${AssetPair.assetIdStr(asset)} wasn't found!") }
  }

  /**
    * Returns minimal valid fee that should be paid to the matcher when order is placed
    *
    * @param order            placed order
    * @param orderFeeSettings matcher settings for the fee of orders
    * @param matchPrice       price at which order is executed
    * @param rateCache        assets rates (rate = cost of 1 Waves in asset)
    * @param assetDecimals    obtaining asset decimals from the asset decimals cache
    * @param multiplier       coefficient that is used in market aware for specifying deviation bounds
    */
  private[dex] def getMinValidFeeForSettings(
      order: Order,
      orderFeeSettings: OrderFeeSettings,
      matchPrice: Long,
      rateCache: RateCache,
      assetDecimals: Asset => Int,
      multiplier: Double = 1
  ): Long = {

    orderFeeSettings match {
      case FixedSettings(_, fixedMinFee)   => fixedMinFee
      case DynamicSettings(dynamicBaseFee) => convertFeeByAssetRate(dynamicBaseFee, order.matcherFeeAssetId, rateCache, assetDecimals)
      case PercentSettings(assetType, minFeeInPercent) =>
        lazy val receiveAmount = order.getReceiveAmount(order.amount, matchPrice).explicitGet()
        lazy val spentAmount   = order.getSpendAmount(order.amount, matchPrice).explicitGet()

        val amount = assetType match {
          case AssetType.AMOUNT    => order.amount
          case AssetType.PRICE     => if (order.orderType == OrderType.BUY) spentAmount else receiveAmount
          case AssetType.RECEIVING => receiveAmount
          case AssetType.SPENDING  => spentAmount
        }

        multiplyAmountByDouble(amount, multiplier * minFeeInPercent / 100)
    }
  }

  private def validateOrderFee(order: Order, orderFeeSettings: OrderFeeSettings, rateCache: RateCache, assetDecimals: Asset => Int): Result[Order] = {

    lazy val requiredFeeAssetIds = getValidFeeAssetForSettings(order, orderFeeSettings, rateCache)
    lazy val requiredFee         = getMinValidFeeForSettings(order, orderFeeSettings, order.price, rateCache, assetDecimals)

    lift(order)
      .ensure(error.UnexpectedFeeAsset(requiredFeeAssetIds, order.matcherFeeAssetId))(o => requiredFeeAssetIds contains o.matcherFeeAssetId)
      .ensure(error.FeeNotEnough(requiredFee, order.matcherFee, order.matcherFeeAssetId))(_.matcherFee >= requiredFee)
  }

  def matcherSettingsAware(
      matcherPublicKey: PublicKey,
      blacklistedAddresses: Set[Address],
      blacklistedAssets: Set[IssuedAsset],
      matcherSettings: MatcherSettings,
      rateCache: RateCache,
      assetDecimals: Asset => Int)(order: Order): Result[Order] = {

    def validateBlacklistedAsset(assetId: Asset, e: IssuedAsset => MatcherError): Result[Unit] =
      assetId.fold(success)(x => cond(!blacklistedAssets(x), (), e(x)))

    for {
      _ <- lift(order)
        .ensure(error.UnexpectedMatcherPublicKey(matcherPublicKey, order.matcherPublicKey))(_.matcherPublicKey == matcherPublicKey)
        .ensure(error.AddressIsBlacklisted(order.sender))(o => !blacklistedAddresses.contains(o.sender.toAddress))
        .ensure(error.OrderVersionDenied(order.version, matcherSettings.allowedOrderVersions))(o => matcherSettings.allowedOrderVersions(o.version))
      _ <- validateBlacklistedAsset(order.matcherFeeAssetId, error.FeeAssetBlacklisted)
      _ <- validateOrderFee(order, matcherSettings.orderFee, rateCache, assetDecimals)
    } yield order
  }

  /**
    * Checks if price is in deviation bounds
    *
    *   For BUY orders:  (1 - p) * best bid <= price <= (1 + l) * best ask
    *   For SELL orders: (1 - l) * best bid <= price <= (1 + p) * best ask
    *
    * where:
    *
    *   p = max price deviation profit / 100
    *   l = max price deviation loss / 100
    *   best bid = highest price of buy
    *   best ask = lowest price of sell
    */
  private def validatePriceDeviation(order: Order, deviationSettings: DeviationsSettings, marketStatus: Option[MarketStatus]): Result[Order] = {

    def isPriceInDeviationBounds(subtractedPercent: Double, addedPercent: Double): Boolean = marketStatus forall { ms =>
      lazy val isPriceHigherThanMinDeviation = ms.bestBid forall { bestBid =>
        order.price >= multiplyPriceByDouble(bestBid.price, 1 - (subtractedPercent / 100))
      }

      lazy val isPriceLessThanMaxDeviation = ms.bestAsk forall { bestAsk =>
        order.price <= multiplyPriceByDouble(bestAsk.price, 1 + (addedPercent / 100))
      }

      isPriceHigherThanMinDeviation && isPriceLessThanMaxDeviation
    }

    lift(order).ensure { error.DeviantOrderPrice(order, deviationSettings) } { _ =>
      if (order.orderType == OrderType.BUY) isPriceInDeviationBounds(deviationSettings.maxPriceProfit, deviationSettings.maxPriceLoss)
      else isPriceInDeviationBounds(deviationSettings.maxPriceLoss, deviationSettings.maxPriceProfit)
    }
  }

  /**
    * Checks if fee is in deviation bounds, i.e. orders's fee is higher than the specified percentage of fee,
    * which the client would pay for the matching with the best counter order. Only applicable to the `percent` order fee mode.
    *
    *   For BUY orders:  fee >= fs * (1 - fd) * best ask * amount
    *   For SELL orders: fee >= fs * (1 - fd) * best bid * amount
    *
    * where:
    *
    *   fs = fee in percents from order-fee settings (order-fee.percent.min-fee) / 100
    *   fd = max fee deviation / 100
    *   best bid = highest price of buy
    *   best ask = lowest price of sell
    */
  private def validateFeeDeviation(
      order: Order,
      deviationSettings: DeviationsSettings,
      orderFeeSettings: OrderFeeSettings,
      marketStatus: Option[MarketStatus],
      rateCache: RateCache
  ): Result[Order] = {

    def isFeeInDeviationBoundsForMatchedPrice(matchedPrice: Long): Boolean = orderFeeSettings match {
      case percentSettings: PercentSettings =>
        order.matcherFee >= getMinValidFeeForSettings(
          order,
          percentSettings,
          matchedPrice,
          rateCache,
          _ => 8, // in percent mode we don't need to know about asset decimals
          1 - (deviationSettings.maxFeeDeviation / 100)
        )
      case _ => true
    }

    val isFeeInDeviationBounds = marketStatus forall { ms =>
      (order.orderType, ms.bestAsk.isDefined, ms.bestBid.isDefined) match {
        case (OrderType.BUY, true, _)  => isFeeInDeviationBoundsForMatchedPrice(ms.bestAsk.get.price) // validate fee for the best (lowest) sell price
        case (OrderType.SELL, _, true) => isFeeInDeviationBoundsForMatchedPrice(ms.bestBid.get.price) // validate fee for the best (highest) buy price
        case _                         => true
      }
    }

    Either.cond(isFeeInDeviationBounds, order, error.DeviantOrderMatcherFee(order, deviationSettings))
  }

  def marketAware(
      orderFeeSettings: OrderFeeSettings,
      deviationSettings: DeviationsSettings,
      marketStatus: Option[MarketStatus],
      rateCache: RateCache
  )(order: Order): Result[Order] = {
    if (deviationSettings.enabled) {
      for {
        _ <- validatePriceDeviation(order, deviationSettings, marketStatus)
        _ <- validateFeeDeviation(order, deviationSettings, orderFeeSettings, marketStatus, rateCache)
      } yield order
    } else lift(order)
  }

  def timeAware(time: Time)(order: Order): Result[Order] = {
    for {
      _ <- cond(order.expiration > time.correctedTime + MinExpiration,
                (),
                error.WrongExpiration(time.correctedTime(), MinExpiration, order.expiration))
      _ <- order.isValid(time.correctedTime()).toEither.leftMap(error.OrderCommonValidationFailed)
    } yield order
  }

  private def validateBalance(
      acceptedOrder: AcceptedOrder,
      tradableBalance: Asset => Long,
      orderBookCache: AssetPair => OrderBook.AggregatedSnapshot
  ): Result[AcceptedOrder] = {

    /**
      * According to the current market state calculates cost for buy market orders or amount for sell market orders
      * that should be covered by tradable balance of the order's owner.
      * Returns InvalidMarketOrderPrice error in case of too low price of buy orders or too high price of sell orders
      */
    def getMarketOrderValue: Result[Long] = {

      // Adds value of level to the current value of the market order
      def accumulateLevel(level: LevelAgg, moValue: Result[Long], remainToExecute: Long): (Result[Long], Long) = {
        val levelValue: Long => Long = amount => if (acceptedOrder.isBuyOrder) MatcherModel.getCost(amount, level.price) else amount
        if (remainToExecute >= level.amount) moValue.map { _ + levelValue(level.amount) } -> (remainToExecute - level.amount)
        else moValue.map { _ + levelValue(remainToExecute) }                              -> 0L
      }

      @tailrec
      def go(levels: Seq[LevelAgg], currentValue: Result[Long], remainToExecute: Long): (Result[Long], Long) = {
        (levels.headOption, currentValue) match {
          case (_, value) if value.isLeft   => value                -> remainToExecute
          case (None, fullMarketOrderValue) => fullMarketOrderValue -> remainToExecute
          case (Some(level), value) =>
            val isLevelPriceMatchable = if (acceptedOrder.isBuyOrder) acceptedOrder.price >= level.price else acceptedOrder.price <= level.price
            (isLevelPriceMatchable, remainToExecute > 0) match {
              case (true, true)  => val (newVal, newRTE) = accumulateLevel(level, value, remainToExecute); go(levels.tail, newVal, newRTE)
              case (false, true) => error.InvalidMarketOrderPrice(acceptedOrder.order).asLeft[Long] -> remainToExecute
              case _             => value -> remainToExecute
            }
        }
      }

      go(orderBookCache(acceptedOrder.order.assetPair).getCounterSideFor(acceptedOrder), 0L.asRight[MatcherError], acceptedOrder.amount)._1
    }

    def getRequiredBalanceForMarketOrder(marketOrder: MarketOrder, marketOrderValue: Long): Map[Asset, Long] = {
      Map(marketOrder.spentAsset -> marketOrderValue) |+| Map(marketOrder.feeAsset -> marketOrder.requiredFee)
    }

    def validateTradableBalance(requiredForOrder: Map[Asset, Long]): Result[AcceptedOrder] = {
      val availableBalances = acceptedOrder.availableBalanceBySpendableAssets(tradableBalance)
      val negativeBalances  = availableBalances |+| requiredForOrder.mapValues { -_ } filter { case (_, balance) => balance < 0 }
      cond(negativeBalances.isEmpty, acceptedOrder, error.BalanceNotEnough(requiredForOrder, availableBalances))
    }

    acceptedOrder match {
      case mo: MarketOrder => getMarketOrderValue.flatMap(volume => validateTradableBalance { getRequiredBalanceForMarketOrder(mo, volume) })
      case _               => validateTradableBalance(acceptedOrder.requiredBalance)
    }
  }

  def accountStateAware(sender: Address,
                        tradableBalance: Asset => Long,
                        activeOrderCount: => Int,
                        orderExists: ByteStr => Boolean,
                        orderBookCache: AssetPair => OrderBook.AggregatedSnapshot)(acceptedOrder: AcceptedOrder): Result[AcceptedOrder] =
    for {
      _ <- lift(acceptedOrder)
        .ensure(error.UnexpectedSender(acceptedOrder.order.sender.toAddress, sender))(_.order.sender.toAddress == sender)
        .ensure(error.ActiveOrdersLimitReached(MaxActiveOrders))(_ => activeOrderCount < MaxActiveOrders)
        .ensure(error.OrderDuplicate(acceptedOrder.order.id()))(ao => !orderExists(ao.order.id()))
      _ <- validateBalance(acceptedOrder, tradableBalance, orderBookCache)
    } yield acceptedOrder

  def tickSizeAware(actualNormalizedTickSize: Long)(order: Order): Result[Order] = {
    lift(order).ensure { error.OrderInvalidPriceLevel(order, actualNormalizedTickSize) } { o =>
      o.orderType == OrderType.SELL || OrderBook.correctPriceByTickSize(o.price, o.orderType, actualNormalizedTickSize) > 0
    }
  }

  private def lift[T](x: T): Result[T] = x.asRight[MatcherError]

  def liftAsync[T](result: Result[T]): FutureResult[T]                                 = EitherT { Future.successful(result) }
  def liftValueAsync[T](value: T): FutureResult[T]                                     = EitherT { Future.successful(value.asRight[MatcherError]) }
  def liftErrorAsync[T](error: MatcherError): FutureResult[T]                          = EitherT { Future.successful(error.asLeft[T]) }
  def liftFutureAsync[T](x: Future[T])(implicit ex: ExecutionContext): FutureResult[T] = EitherT.right[MatcherError](x)

  def success: Result[Unit]            = lift(Unit)
  def successAsync: FutureResult[Unit] = liftValueAsync(Unit)
}<|MERGE_RESOLUTION|>--- conflicted
+++ resolved
@@ -123,19 +123,10 @@
     } yield ad -> pd
   }
 
-<<<<<<< HEAD
   private def validateAmountAndPrice(order: Order, decimalsPair: (Int, Int), orderRestrictions: Map[AssetPair, OrderRestrictionsSettings])(
       implicit ec: ExecutionContext): FutureResult[Order] = {
 
     if (!(orderRestrictions contains order.assetPair)) liftValueAsync(order)
-=======
-  private def validateAmountAndPrice(
-      order: Order,
-      decimalsPair: (Int, Int),
-      orderRestrictions: Map[AssetPair, OrderRestrictionsSettings]
-  ): Result[Order] = {
-    if (!(orderRestrictions contains order.assetPair)) lift(order)
->>>>>>> 3653b8ba
     else {
 
       val (amountAssetDecimals, priceAssetDecimals) = decimalsPair
@@ -171,26 +162,15 @@
     }
   }
 
-<<<<<<< HEAD
-  def blockchainAware(blockchain: AsyncBlockchain,
-                      transactionCreator: ExchangeTransactionCreator.CreateTransaction,
-                      matcherAddress: Address,
-                      time: Time,
-                      orderFeeSettings: OrderFeeSettings,
-                      orderRestrictions: Map[AssetPair, OrderRestrictionsSettings],
-                      rateCache: RateCache,
-                      assetDecimals: Asset => Int)(order: Order)(implicit ec: ExecutionContext): FutureResult[Order] = timer.measure {
-=======
   def blockchainAware(
-      blockchain: WavesBlockchainClient,
+      blockchain: AsyncBlockchain,
       transactionCreator: ExchangeTransactionCreator.CreateTransaction,
       matcherAddress: Address,
       time: Time,
       orderFeeSettings: OrderFeeSettings,
       orderRestrictions: Map[AssetPair, OrderRestrictionsSettings],
       rateCache: RateCache,
-      assetDecimals: Asset => Int)(order: Order): Result[Order] = timer.measure {
->>>>>>> 3653b8ba
+      assetDecimals: Asset => Int)(order: Order)(implicit ec: ExecutionContext): FutureResult[Order] = timer.measure {
 
     lazy val exchangeTx: FutureResult[ExchangeTransaction] = EitherT {
       val fakeOrder: Order  = order.updateType(order.orderType.opposite)
@@ -209,13 +189,8 @@
       else verifyAssetScript(matcherFeeAsset)
     }
 
-<<<<<<< HEAD
     /** Checks whether order fee is enough to cover matcher's expenses for the Exchange transaction issue */
     lazy val validateOrderFeeByTransactionRequirements: FutureResult[Order] = orderFeeSettings match {
-=======
-    // Checks whether order fee is enough to cover matcher's expenses for the Exchange transaction issue
-    lazy val validateOrderFeeByTransactionRequirements = orderFeeSettings match {
->>>>>>> 3653b8ba
       case DynamicSettings(baseFee) =>
         EitherT {
           ExchangeTransactionCreator.minFee(baseFee, blockchain.hasScript(matcherAddress), order.assetPair, blockchain.hasScript) map { minFee =>
@@ -226,7 +201,7 @@
                 rateCache = rateCache,
                 assetDecimals = assetDecimals
               )
-            Either.cond(order.matcherFee >= mof, order, error.FeeNotEnough(mof, order.matcherFee, Waves))
+            Either.cond(order.matcherFee >= mof, order, error.FeeNotEnough(mof, order.matcherFee, order.matcherFeeAssetId))
           }
         }
 
@@ -283,14 +258,12 @@
     * @param assetDecimals    obtaining asset decimals from the asset decimals cache
     * @param multiplier       coefficient that is used in market aware for specifying deviation bounds
     */
-  private[dex] def getMinValidFeeForSettings(
-      order: Order,
-      orderFeeSettings: OrderFeeSettings,
-      matchPrice: Long,
-      rateCache: RateCache,
-      assetDecimals: Asset => Int,
-      multiplier: Double = 1
-  ): Long = {
+  private[dex] def getMinValidFeeForSettings(order: Order,
+                                             orderFeeSettings: OrderFeeSettings,
+                                             matchPrice: Long,
+                                             rateCache: RateCache,
+                                             assetDecimals: Asset => Int,
+                                             multiplier: Double = 1): Long = {
 
     orderFeeSettings match {
       case FixedSettings(_, fixedMinFee)   => fixedMinFee
@@ -320,13 +293,12 @@
       .ensure(error.FeeNotEnough(requiredFee, order.matcherFee, order.matcherFeeAssetId))(_.matcherFee >= requiredFee)
   }
 
-  def matcherSettingsAware(
-      matcherPublicKey: PublicKey,
-      blacklistedAddresses: Set[Address],
-      blacklistedAssets: Set[IssuedAsset],
-      matcherSettings: MatcherSettings,
-      rateCache: RateCache,
-      assetDecimals: Asset => Int)(order: Order): Result[Order] = {
+  def matcherSettingsAware(matcherPublicKey: PublicKey,
+                           blacklistedAddresses: Set[Address],
+                           blacklistedAssets: Set[IssuedAsset],
+                           matcherSettings: MatcherSettings,
+                           rateCache: RateCache,
+                           assetDecimals: Asset => Int)(order: Order): Result[Order] = {
 
     def validateBlacklistedAsset(assetId: Asset, e: IssuedAsset => MatcherError): Result[Unit] =
       assetId.fold(success)(x => cond(!blacklistedAssets(x), (), e(x)))
@@ -388,13 +360,11 @@
     *   best bid = highest price of buy
     *   best ask = lowest price of sell
     */
-  private def validateFeeDeviation(
-      order: Order,
-      deviationSettings: DeviationsSettings,
-      orderFeeSettings: OrderFeeSettings,
-      marketStatus: Option[MarketStatus],
-      rateCache: RateCache
-  ): Result[Order] = {
+  private def validateFeeDeviation(order: Order,
+                                   deviationSettings: DeviationsSettings,
+                                   orderFeeSettings: OrderFeeSettings,
+                                   marketStatus: Option[MarketStatus],
+                                   rateCache: RateCache): Result[Order] = {
 
     def isFeeInDeviationBoundsForMatchedPrice(matchedPrice: Long): Boolean = orderFeeSettings match {
       case percentSettings: PercentSettings =>
@@ -420,12 +390,10 @@
     Either.cond(isFeeInDeviationBounds, order, error.DeviantOrderMatcherFee(order, deviationSettings))
   }
 
-  def marketAware(
-      orderFeeSettings: OrderFeeSettings,
-      deviationSettings: DeviationsSettings,
-      marketStatus: Option[MarketStatus],
-      rateCache: RateCache
-  )(order: Order): Result[Order] = {
+  def marketAware(orderFeeSettings: OrderFeeSettings,
+                  deviationSettings: DeviationsSettings,
+                  marketStatus: Option[MarketStatus],
+                  rateCache: RateCache)(order: Order): Result[Order] = {
     if (deviationSettings.enabled) {
       for {
         _ <- validatePriceDeviation(order, deviationSettings, marketStatus)
@@ -443,11 +411,9 @@
     } yield order
   }
 
-  private def validateBalance(
-      acceptedOrder: AcceptedOrder,
-      tradableBalance: Asset => Long,
-      orderBookCache: AssetPair => OrderBook.AggregatedSnapshot
-  ): Result[AcceptedOrder] = {
+  private def validateBalance(acceptedOrder: AcceptedOrder,
+                              tradableBalance: Asset => Long,
+                              orderBookCache: AssetPair => OrderBook.AggregatedSnapshot): Result[AcceptedOrder] = {
 
     /**
       * According to the current market state calculates cost for buy market orders or amount for sell market orders
@@ -456,7 +422,7 @@
       */
     def getMarketOrderValue: Result[Long] = {
 
-      // Adds value of level to the current value of the market order
+      /** Adds value of level to the current value of the market order */
       def accumulateLevel(level: LevelAgg, moValue: Result[Long], remainToExecute: Long): (Result[Long], Long) = {
         val levelValue: Long => Long = amount => if (acceptedOrder.isBuyOrder) MatcherModel.getCost(amount, level.price) else amount
         if (remainToExecute >= level.amount) moValue.map { _ + levelValue(level.amount) } -> (remainToExecute - level.amount)
