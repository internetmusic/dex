--- conflicted
+++ resolved
@@ -94,16 +94,10 @@
     OrderBookActor.props(
       matcherActor,
       addressActors,
-<<<<<<< HEAD
+      orderBookSnapshotStore,
       assetPair,
       updateOrderBookCache(assetPair),
       marketStatuses.put(assetPair, _),
-=======
-      orderBookSnapshotStore,
-      pair,
-      updateOrderBookCache(pair),
-      marketStatuses.put(pair, _),
->>>>>>> cbc0337c
       settings,
       transactionCreator.createTransaction,
       context.time,
