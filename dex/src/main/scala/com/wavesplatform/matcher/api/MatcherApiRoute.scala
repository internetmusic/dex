--- conflicted
+++ resolved
@@ -410,11 +410,7 @@
         StatusCodes.OK -> orders.map {
           case (id, oi) =>
             Json.obj(
-<<<<<<< HEAD
               "id" -> id.toString,
-=======
-              "id"        -> id.toString,
->>>>>>> 1a53bbb2
               "type"      -> oi.side.toString,
               "amount"    -> oi.amount,
               "price"     -> oi.price,
