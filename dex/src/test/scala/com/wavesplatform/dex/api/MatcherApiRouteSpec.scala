package com.wavesplatform.dex.api

import akka.actor.ActorRef
import akka.http.scaladsl.model.StatusCodes
import akka.http.scaladsl.model.headers.RawHeader
import akka.http.scaladsl.server.Route
import akka.testkit.{TestActor, TestProbe}
import com.google.common.primitives.Longs
import com.typesafe.config.ConfigFactory
import com.wavesplatform.account.KeyPair
import com.wavesplatform.common.state.ByteStr
import com.wavesplatform.common.utils.Base58
import com.wavesplatform.dex._
<<<<<<< HEAD
import com.wavesplatform.dex.cache.RateCache
import com.wavesplatform.dex.error.ErrorFormatterContext
import com.wavesplatform.dex.grpc.integration.dto.BriefAssetDescription
=======
import com.wavesplatform.dex.caches.RateCache
import com.wavesplatform.dex.error.ErrorFormatterContext
>>>>>>> 43bee17f
import com.wavesplatform.dex.settings.MatcherSettings
import com.wavesplatform.http.ApiMarshallers._
import com.wavesplatform.http.RouteSpec
import com.wavesplatform.transaction.Asset
import com.wavesplatform.transaction.Asset.IssuedAsset
import com.wavesplatform.{RequestGen, WithDB, crypto}
import org.scalamock.scalatest.PathMockFactory
import org.scalatest.concurrent.Eventually
import play.api.libs.json.{JsString, JsValue}

import scala.concurrent.Future

class MatcherApiRouteSpec extends RouteSpec("/matcher") with RequestGen with PathMockFactory with Eventually with WithDB {

  private val settings       = MatcherSettings.valueReader.read(ConfigFactory.load(), "waves.dex")
  private val matcherKeyPair = KeyPair("matcher".getBytes("utf-8"))
  private val smartAssetTx   = smartIssueTransactionGen().retryUntil(_.script.nonEmpty).sample.get
<<<<<<< HEAD
  private val asset          = IssuedAsset(smartAssetTx.id())

  private val smartAssetDesc = BriefAssetDescription(
    name = ByteStr(smartAssetTx.name),
=======

  private val smartAssetDesc = AssetDescription(
    issuer = smartAssetTx.sender,
    name = smartAssetTx.name,
    description = smartAssetTx.description,
>>>>>>> 43bee17f
    decimals = smartAssetTx.decimals,
    hasScript = false
  )

  routePath("/balance/reserved/{publicKey}") - {

    val publicKey = matcherKeyPair.publicKey
    val ts        = System.currentTimeMillis()
    val signature = crypto.sign(matcherKeyPair, publicKey ++ Longs.toByteArray(ts))

    def mkGet(route: Route)(base58PublicKey: String, ts: Long, base58Signature: String): RouteTestResult =
      Get(routePath(s"/balance/reserved/$base58PublicKey")).withHeaders(
        RawHeader("Timestamp", s"$ts"),
        RawHeader("Signature", base58Signature)
      ) ~> route

    "returns a reserved balance for specified publicKey" in test { route =>
      mkGet(route)(Base58.encode(publicKey), ts, Base58.encode(signature)) ~> check {
        status shouldBe StatusCodes.OK
      }
    }

    "returns HTTP 400 when provided a wrong base58-encoded" - {
      "signature" in test { route =>
        mkGet(route)(Base58.encode(publicKey), ts, ";;") ~> check {
          status shouldBe StatusCodes.BadRequest
          val message = (responseAs[JsValue] \ "message").as[JsString]
          message.value shouldEqual "The request has an invalid signature"
        }
      }

      "public key" in test { route =>
        mkGet(route)(";;", ts, Base58.encode(signature)) ~> check {
          handled shouldBe false
        }
      }
    }
  }

  routePath("/settings/rates/{assetId}") - {
<<<<<<< HEAD
=======
    val apiKey      = "apiKey"
    val rate        = 0.0055
    val updatedRate = 0.0067
>>>>>>> 43bee17f

    val apiKey    = "apiKey"
    val rateCache = RateCache.inMem
<<<<<<< HEAD

    val rate        = 0.0055
    val updatedRate = 0.0067

=======
>>>>>>> 43bee17f
    "add rate" in test(
      { route =>
        Put(routePath(s"/settings/rates/${smartAssetTx.id()}"), rate).withHeaders(RawHeader("X-API-KEY", apiKey)) ~> route ~> check {
          status shouldEqual StatusCodes.Created
          val message = (responseAs[JsValue] \ "message").as[JsString]
<<<<<<< HEAD
          message.value shouldEqual s"The rate $rate for the asset ${smartAssetTx.id()} added"
=======
          message.value shouldEqual s"Rate $rate for the asset ${smartAssetTx.id()} added"
>>>>>>> 43bee17f
          rateCache.getAllRates(IssuedAsset(smartAssetTx.id())) shouldBe rate
        }
      },
      apiKey,
      rateCache
    )

    "update rate" in test(
      { route =>
        Put(routePath(s"/settings/rates/${smartAssetTx.id()}"), updatedRate).withHeaders(RawHeader("X-API-KEY", apiKey)) ~> route ~> check {
          status shouldEqual StatusCodes.OK
          val message = (responseAs[JsValue] \ "message").as[JsString]
<<<<<<< HEAD
          message.value shouldEqual s"The rate for the asset ${smartAssetTx.id()} updated, old value = $rate, new value = $updatedRate"
=======
          message.value shouldEqual s"Rate for the asset ${smartAssetTx.id()} updated, old value = $rate, new value = $updatedRate"
>>>>>>> 43bee17f
          rateCache.getAllRates(IssuedAsset(smartAssetTx.id())) shouldBe updatedRate
        }
      },
      apiKey,
      rateCache
    )

    "delete rate" in test(
      { route =>
        Delete(routePath(s"/settings/rates/${smartAssetTx.id()}")).withHeaders(RawHeader("X-API-KEY", apiKey)) ~> route ~> check {
          status shouldEqual StatusCodes.OK
          val message = (responseAs[JsValue] \ "message").as[JsString]
<<<<<<< HEAD
          message.value shouldEqual s"The rate for the asset ${smartAssetTx.id()} deleted, old value = $updatedRate"
=======
          message.value shouldEqual s"Rate for the asset ${smartAssetTx.id()} deleted, old value = $updatedRate"
>>>>>>> 43bee17f
          rateCache.getAllRates.keySet should not contain IssuedAsset(smartAssetTx.id())
        }
      },
      apiKey,
      rateCache
    )

    "changing waves rate" in test(
      { route =>
        Put(routePath("/settings/rates/WAVES"), rate).withHeaders(RawHeader("X-API-KEY", apiKey)) ~> route ~> check {
          status shouldBe StatusCodes.BadRequest
          val message = (responseAs[JsValue] \ "message").as[JsString]
<<<<<<< HEAD
          message.value shouldEqual "The rate for WAVES cannot be changed"
=======
          message.value shouldEqual "Rate for Waves cannot be changed"
>>>>>>> 43bee17f
        }
      },
      apiKey
    )

    "change rates without api key" in test(
      { route =>
        Put(routePath("/settings/rates/WAVES"), rate) ~> route ~> check {
          status shouldBe StatusCodes.Forbidden
          val message = (responseAs[JsValue] \ "message").as[JsString]
          message.value shouldEqual "Provided API key is not correct"
        }
      },
      apiKey
    )

    "change rates with wrong api key" in test(
      { route =>
        Put(routePath("/settings/rates/WAVES"), rate).withHeaders(RawHeader("X-API-KEY", apiKey)) ~> route ~> check {
          status shouldBe StatusCodes.Forbidden
          val message = (responseAs[JsValue] \ "message").as[JsString]
          message.value shouldEqual "Provided API key is not correct"
        }
      },
      "wrongApiKey"
    )

    "deleting waves rate" in test(
      { route =>
        Delete(routePath("/settings/rates/WAVES")).withHeaders(RawHeader("X-API-KEY", apiKey)) ~> route ~> check {
          status shouldBe StatusCodes.BadRequest
          val message = (responseAs[JsValue] \ "message").as[JsString]
<<<<<<< HEAD
          message.value shouldEqual "The rate for WAVES cannot be changed"
=======
          message.value shouldEqual "Rate for Waves cannot be deleted"
>>>>>>> 43bee17f
        }
      },
      apiKey
    )

    "delete rates without api key" in test(
      { route =>
        Delete(routePath("/settings/rates/WAVES"), rate) ~> route ~> check {
          status shouldBe StatusCodes.Forbidden
          val message = (responseAs[JsValue] \ "message").as[JsString]
          message.value shouldEqual "Provided API key is not correct"
        }
      },
      apiKey
    )

    "delete rates with wrong api key" in test(
      { route =>
        Delete(routePath("/settings/rates/WAVES"), rate).withHeaders(RawHeader("X-API-KEY", apiKey)) ~> route ~> check {
          status shouldBe StatusCodes.Forbidden
          val message = (responseAs[JsValue] \ "message").as[JsString]
          message.value shouldEqual "Provided API key is not correct"
        }
      },
      "wrongApiKey"
    )
  }

  private def test[U](f: Route => U, apiKey: String = "", rateCache: RateCache = RateCache.inMem): U = {
<<<<<<< HEAD
=======

    val blockchain   = stub[Blockchain]
>>>>>>> 43bee17f
    val addressActor = TestProbe("address")
    addressActor.setAutoPilot { (sender: ActorRef, msg: Any) =>
      msg match {
        case AddressDirectory.Envelope(_, AddressActor.GetReservedBalance) => sender ! Map.empty[Asset, Long]
        case _                                                             =>
      }

      TestActor.NoAutoPilot
    }

    implicit val context: ErrorFormatterContext = _ => 8

<<<<<<< HEAD
    val route: Route = MatcherApiRoute(
      assetPairBuilder = new AssetPairBuilder(
        settings,
        x =>
          if (x == asset) Some(BriefAssetDescription(name = ByteStr(smartAssetDesc.name), decimals = smartAssetDesc.decimals, hasScript = false))
          else None,
        Set.empty
      ),
      matcherPublicKey = matcherKeyPair.publicKey,
      matcher = ActorRef.noSender,
      addressActor = addressActor.ref,
      storeEvent = _ => Future.failed(new NotImplementedError("Storing is not implemented")),
      orderBook = _ => None,
      getMarketStatus = _ => None,
      tickSize = _ => 0.1,
      orderValidator = _ => Left(error.FeatureNotImplemented),
      orderBookSnapshot = new OrderBookSnapshotHttpCache(
        settings.orderBookSnapshotHttpCache,
        ntpTime,
        x => if (x == asset) smartAssetDesc.decimals else throw new IllegalArgumentException(s"No information about $x"),
        _ => None
      ),
      matcherSettings = settings,
      matcherStatus = () => Matcher.Status.Working,
      db = db,
      time = ntpTime,
      currentOffset = () => 0L,
      lastOffset = () => Future.successful(0L),
      matcherAccountFee = () => 300000L,
      apiKeyHashStr = Base58.encode(crypto.secureHash(apiKey.getBytes("UTF-8"))),
      rateCache = rateCache,
      validatedAllowedOrderVersions = Set(1, 2, 3)
    ).route
=======
    val route =
      MatcherApiRoute(
        assetPairBuilder = new AssetPairBuilder(settings, blockchain, Set.empty),
        matcherPublicKey = matcherKeyPair.publicKey,
        matcher = ActorRef.noSender,
        addressActor = addressActor.ref,
        storeEvent = _ => Future.failed(new NotImplementedError("Storing is not implemented")),
        orderBook = _ => None,
        getMarketStatus = _ => None,
        getActualTickSize = _ => 0.1,
        orderValidator = _ => Left(error.FeatureNotImplemented),
        orderBookSnapshot = new OrderBookSnapshotHttpCache(settings.orderBookSnapshotHttpCache, ntpTime, _ => 8, _ => None),
        matcherSettings = settings,
        matcherStatus = () => Matcher.Status.Working,
        db = db,
        time = ntpTime,
        currentOffset = () => 0L,
        lastOffset = () => Future.successful(0L),
        matcherAccountFee = 300000L,
        apiKeyHashStr = Base58.encode { crypto.secureHash(apiKey getBytes "UTF-8") },
        rateCache = rateCache,
        validatedAllowedOrderVersions = Set(1, 2, 3)
      ).route
>>>>>>> 43bee17f

    f(route)
  }
}<|MERGE_RESOLUTION|>--- conflicted
+++ resolved
@@ -11,14 +11,9 @@
 import com.wavesplatform.common.state.ByteStr
 import com.wavesplatform.common.utils.Base58
 import com.wavesplatform.dex._
-<<<<<<< HEAD
-import com.wavesplatform.dex.cache.RateCache
+import com.wavesplatform.dex.caches.RateCache
 import com.wavesplatform.dex.error.ErrorFormatterContext
 import com.wavesplatform.dex.grpc.integration.dto.BriefAssetDescription
-=======
-import com.wavesplatform.dex.caches.RateCache
-import com.wavesplatform.dex.error.ErrorFormatterContext
->>>>>>> 43bee17f
 import com.wavesplatform.dex.settings.MatcherSettings
 import com.wavesplatform.http.ApiMarshallers._
 import com.wavesplatform.http.RouteSpec
@@ -36,18 +31,11 @@
   private val settings       = MatcherSettings.valueReader.read(ConfigFactory.load(), "waves.dex")
   private val matcherKeyPair = KeyPair("matcher".getBytes("utf-8"))
   private val smartAssetTx   = smartIssueTransactionGen().retryUntil(_.script.nonEmpty).sample.get
-<<<<<<< HEAD
-  private val asset          = IssuedAsset(smartAssetTx.id())
+
+  private val asset = IssuedAsset(smartAssetTx.id())
 
   private val smartAssetDesc = BriefAssetDescription(
     name = ByteStr(smartAssetTx.name),
-=======
-
-  private val smartAssetDesc = AssetDescription(
-    issuer = smartAssetTx.sender,
-    name = smartAssetTx.name,
-    description = smartAssetTx.description,
->>>>>>> 43bee17f
     decimals = smartAssetTx.decimals,
     hasScript = false
   )
@@ -88,32 +76,19 @@
   }
 
   routePath("/settings/rates/{assetId}") - {
-<<<<<<< HEAD
-=======
-    val apiKey      = "apiKey"
+
+    val apiKey    = "apiKey"
+    val rateCache = RateCache.inMem
+
     val rate        = 0.0055
     val updatedRate = 0.0067
->>>>>>> 43bee17f
-
-    val apiKey    = "apiKey"
-    val rateCache = RateCache.inMem
-<<<<<<< HEAD
-
-    val rate        = 0.0055
-    val updatedRate = 0.0067
-
-=======
->>>>>>> 43bee17f
+
     "add rate" in test(
       { route =>
         Put(routePath(s"/settings/rates/${smartAssetTx.id()}"), rate).withHeaders(RawHeader("X-API-KEY", apiKey)) ~> route ~> check {
           status shouldEqual StatusCodes.Created
           val message = (responseAs[JsValue] \ "message").as[JsString]
-<<<<<<< HEAD
           message.value shouldEqual s"The rate $rate for the asset ${smartAssetTx.id()} added"
-=======
-          message.value shouldEqual s"Rate $rate for the asset ${smartAssetTx.id()} added"
->>>>>>> 43bee17f
           rateCache.getAllRates(IssuedAsset(smartAssetTx.id())) shouldBe rate
         }
       },
@@ -126,11 +101,7 @@
         Put(routePath(s"/settings/rates/${smartAssetTx.id()}"), updatedRate).withHeaders(RawHeader("X-API-KEY", apiKey)) ~> route ~> check {
           status shouldEqual StatusCodes.OK
           val message = (responseAs[JsValue] \ "message").as[JsString]
-<<<<<<< HEAD
           message.value shouldEqual s"The rate for the asset ${smartAssetTx.id()} updated, old value = $rate, new value = $updatedRate"
-=======
-          message.value shouldEqual s"Rate for the asset ${smartAssetTx.id()} updated, old value = $rate, new value = $updatedRate"
->>>>>>> 43bee17f
           rateCache.getAllRates(IssuedAsset(smartAssetTx.id())) shouldBe updatedRate
         }
       },
@@ -143,11 +114,7 @@
         Delete(routePath(s"/settings/rates/${smartAssetTx.id()}")).withHeaders(RawHeader("X-API-KEY", apiKey)) ~> route ~> check {
           status shouldEqual StatusCodes.OK
           val message = (responseAs[JsValue] \ "message").as[JsString]
-<<<<<<< HEAD
           message.value shouldEqual s"The rate for the asset ${smartAssetTx.id()} deleted, old value = $updatedRate"
-=======
-          message.value shouldEqual s"Rate for the asset ${smartAssetTx.id()} deleted, old value = $updatedRate"
->>>>>>> 43bee17f
           rateCache.getAllRates.keySet should not contain IssuedAsset(smartAssetTx.id())
         }
       },
@@ -160,11 +127,7 @@
         Put(routePath("/settings/rates/WAVES"), rate).withHeaders(RawHeader("X-API-KEY", apiKey)) ~> route ~> check {
           status shouldBe StatusCodes.BadRequest
           val message = (responseAs[JsValue] \ "message").as[JsString]
-<<<<<<< HEAD
           message.value shouldEqual "The rate for WAVES cannot be changed"
-=======
-          message.value shouldEqual "Rate for Waves cannot be changed"
->>>>>>> 43bee17f
         }
       },
       apiKey
@@ -197,11 +160,7 @@
         Delete(routePath("/settings/rates/WAVES")).withHeaders(RawHeader("X-API-KEY", apiKey)) ~> route ~> check {
           status shouldBe StatusCodes.BadRequest
           val message = (responseAs[JsValue] \ "message").as[JsString]
-<<<<<<< HEAD
           message.value shouldEqual "The rate for WAVES cannot be changed"
-=======
-          message.value shouldEqual "Rate for Waves cannot be deleted"
->>>>>>> 43bee17f
         }
       },
       apiKey
@@ -231,11 +190,6 @@
   }
 
   private def test[U](f: Route => U, apiKey: String = "", rateCache: RateCache = RateCache.inMem): U = {
-<<<<<<< HEAD
-=======
-
-    val blockchain   = stub[Blockchain]
->>>>>>> 43bee17f
     val addressActor = TestProbe("address")
     addressActor.setAutoPilot { (sender: ActorRef, msg: Any) =>
       msg match {
@@ -248,7 +202,6 @@
 
     implicit val context: ErrorFormatterContext = _ => 8
 
-<<<<<<< HEAD
     val route: Route = MatcherApiRoute(
       assetPairBuilder = new AssetPairBuilder(
         settings,
@@ -263,7 +216,7 @@
       storeEvent = _ => Future.failed(new NotImplementedError("Storing is not implemented")),
       orderBook = _ => None,
       getMarketStatus = _ => None,
-      tickSize = _ => 0.1,
+      getActualTickSize = _ => 0.1,
       orderValidator = _ => Left(error.FeatureNotImplemented),
       orderBookSnapshot = new OrderBookSnapshotHttpCache(
         settings.orderBookSnapshotHttpCache,
@@ -282,31 +235,6 @@
       rateCache = rateCache,
       validatedAllowedOrderVersions = Set(1, 2, 3)
     ).route
-=======
-    val route =
-      MatcherApiRoute(
-        assetPairBuilder = new AssetPairBuilder(settings, blockchain, Set.empty),
-        matcherPublicKey = matcherKeyPair.publicKey,
-        matcher = ActorRef.noSender,
-        addressActor = addressActor.ref,
-        storeEvent = _ => Future.failed(new NotImplementedError("Storing is not implemented")),
-        orderBook = _ => None,
-        getMarketStatus = _ => None,
-        getActualTickSize = _ => 0.1,
-        orderValidator = _ => Left(error.FeatureNotImplemented),
-        orderBookSnapshot = new OrderBookSnapshotHttpCache(settings.orderBookSnapshotHttpCache, ntpTime, _ => 8, _ => None),
-        matcherSettings = settings,
-        matcherStatus = () => Matcher.Status.Working,
-        db = db,
-        time = ntpTime,
-        currentOffset = () => 0L,
-        lastOffset = () => Future.successful(0L),
-        matcherAccountFee = 300000L,
-        apiKeyHashStr = Base58.encode { crypto.secureHash(apiKey getBytes "UTF-8") },
-        rateCache = rateCache,
-        validatedAllowedOrderVersions = Set(1, 2, 3)
-      ).route
->>>>>>> 43bee17f
 
     f(route)
   }
