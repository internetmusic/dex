package com.wavesplatform.dex.model

import cats.implicits._
import com.google.common.base.Charsets
import com.wavesplatform.account.{Address, KeyPair}
import com.wavesplatform.common.state.ByteStr
import com.wavesplatform.common.utils.EitherExt2
import com.wavesplatform.dex.cache.RateCache
import com.wavesplatform.dex.error.ErrorFormatterContext
import com.wavesplatform.dex.market.OrderBookActor.MarketStatus
import com.wavesplatform.dex.model.MatcherModel.{Denormalization, Normalization}
import com.wavesplatform.dex.model.OrderBook.AggregatedSnapshot
import com.wavesplatform.dex.model.OrderValidator.Result
import com.wavesplatform.dex.settings.OrderFeeSettings.{DynamicSettings, FixedSettings, OrderFeeSettings, PercentSettings}
import com.wavesplatform.dex.settings.{AssetType, DeviationsSettings, OrderRestrictionsSettings}
import com.wavesplatform.dex.{AssetPairDecimals, MatcherTestData}
import com.wavesplatform.features.{BlockchainFeature, BlockchainFeatures}
import com.wavesplatform.lang.directives.values._
import com.wavesplatform.lang.script.Script
import com.wavesplatform.lang.script.v1.ExprScript
import com.wavesplatform.lang.v1.compiler.Terms
import com.wavesplatform.lang.v2.estimator.ScriptEstimatorV2
import com.wavesplatform.settings.Constants
import com.wavesplatform.state.diffs.produce
import com.wavesplatform.state.{AssetDescription, Blockchain, LeaseBalance, Portfolio}
import com.wavesplatform.transaction.Asset.{IssuedAsset, Waves}
import com.wavesplatform.transaction.assets.exchange.OrderOps._
import com.wavesplatform.transaction.assets.exchange.OrderType._
import com.wavesplatform.transaction.assets.exchange._
import com.wavesplatform.transaction.smart.script.ScriptCompiler
import com.wavesplatform.transaction.{Asset, Proofs}
import com.wavesplatform.utils.randomBytes
import com.wavesplatform.{NoShrink, TestTime, WithDB}
import org.scalacheck.Gen
import org.scalamock.scalatest.PathMockFactory
import org.scalatest._
import org.scalatestplus.scalacheck.{ScalaCheckPropertyChecks => PropertyChecks}

class OrderValidatorSpecification
    extends WordSpec
    with WithDB
    with Matchers
    with MatcherTestData
    with BeforeAndAfterAll
    with PathMockFactory
    with PropertyChecks
    with NoShrink {

  private val wbtc               = mkAssetId("WBTC")
  private val weth               = mkAssetId("WETH")
  private val pairWavesBtc       = AssetPair(Waves, wbtc)
  private lazy val accountScript = ExprScript(V2, Terms.TRUE, checkSize = false).explicitGet()

  private val defaultPortfolio          = Portfolio(0, LeaseBalance.empty, Map(wbtc -> 10 * Constants.UnitsInWave))
  private val defaultAssetDecimals: Int = 8

  private implicit val errorContext: ErrorFormatterContext = _ => defaultAssetDecimals

<<<<<<< HEAD
  private val estimator = ScriptEstimatorV2

  implicit val errorContext: ErrorFormatterContext = _ => 8
=======
  val wavesBtcPairDecimals, ethWavesPairDecimals = new AssetPairDecimals(defaultAssetDecimals.toByte, defaultAssetDecimals.toByte)

  implicit class DoubleOps(value: Double) {
    val waves: Long = wavesBtcPairDecimals.amount(value)
    val btc: Long   = wavesBtcPairDecimals.price(value)
    val eth: Long   = ethWavesPairDecimals.amount(value)
  }
>>>>>>> 722a8c7b

  "OrderValidator" should {
    "allow buying WAVES for BTC without balance for order fee" in asa() { v =>
      v shouldBe 'right
    }

    "reject new order" when {
      "this order had already been accepted" in asa(orderStatus = _ => true) { v =>
        v should produce("OrderDuplicate")
      }

      "sender's address is blacklisted" in {
        val blacklistedAccount = KeyPair("3irbW78fffj5XDzAMjaEeo3kn8V".getBytes(Charsets.UTF_8))
        val o                  = newBuyOrder(blacklistedAccount)

        val v = msa(Set(blacklistedAccount.toAddress), o)
        v(o) should produce("AddressIsBlacklisted")
      }

      "v1 order from a scripted account" in forAll(accountGen) { scripted =>
        portfolioTest(defaultPortfolio) { (ov, bc) =>
          activate(bc, BlockchainFeatures.SmartAccountTrading -> 100)
          (bc.accountScript _).when(scripted.toAddress).returns(Some(ExprScript(Terms.TRUE).explicitGet()))
          (bc.height _).when().returns(50).once()

          ov(newBuyOrder(scripted)) should produce("AccountFeatureUnsupported")
        }
      }

      "sender's address has a script, but trading from smart accounts hasn't been activated" in forAll(accountGen) { scripted =>
        portfolioTest(defaultPortfolio) { (ov, bc) =>
          activate(bc, BlockchainFeatures.SmartAccountTrading -> 100)
          (bc.accountScript _).when(scripted.toAddress).returns(Some(ExprScript(Terms.TRUE).explicitGet()))
          (bc.height _).when().returns(50).anyNumberOfTimes()

          ov(newBuyOrder(scripted)) should produce("AccountFeatureUnsupported")
        }
      }

      "sender's address has a script returning FALSE" in forAll(accountGen) { scripted =>
        portfolioTest(defaultPortfolio) { (ov, bc) =>
          activate(bc, BlockchainFeatures.SmartAccountTrading -> 100)
          (bc.accountScript _).when(scripted.toAddress).returns(Some(ExprScript(Terms.FALSE).explicitGet()))
          (bc.height _).when().returns(150).anyNumberOfTimes()

          ov(newBuyOrder(scripted, version = 2)) should produce("AccountScriptDeniedOrder")
        }
      }

      "order expires too soon" in forAll(Gen.choose[Long](1, OrderValidator.MinExpiration), accountGen) { (offset, pk) =>
        val tt       = new TestTime
        val unsigned = newBuyOrder
        val signed   = Order.sign(unsigned.updateExpiration(tt.getTimestamp() + offset).updateSender(pk), pk)

        OrderValidator.timeAware(tt)(signed) should produce("WrongExpiration")
      }

      "amount is invalid" in {
        val pk = KeyPair(randomBytes())
        val unsigned = newBuyOrder(pk) match {
          case x: OrderV1 => x.copy(amount = 0L)
          case x: OrderV2 => x.copy(amount = 0L)
        }
        val signed = Order.sign(unsigned, pk)
        OrderValidator.timeAware(ntpTime)(signed).left.map(_.toJson(errorContext)) should produce("amount should be > 0")
      }

      "order signature is invalid" in portfolioTest(defaultPortfolio) { (ov, bc) =>
        val pk = KeyPair(randomBytes())
        (bc.accountScript _).when(pk.toAddress).returns(None)
        val order = newBuyOrder(pk) match {
          case x: OrderV1 => x.copy(proofs = Proofs(Seq(ByteStr(Array.emptyByteArray))))
          case x: OrderV2 => x.copy(proofs = Proofs(Seq(ByteStr(Array.emptyByteArray))))
        }
        ov(order) should produce("InvalidSignature")
      }

      "order exists" in {
        val pk = KeyPair(randomBytes())
        val ov = OrderValidator.accountStateAware(pk, defaultPortfolio.balanceOf, 1, _ => true, _ => OrderBook.AggregatedSnapshot())(_)
        ov(LimitOrder(newBuyOrder(pk, 1000))) should produce("OrderDuplicate")
      }

      "order price has invalid non-zero trailing decimals" in forAll(assetIdGen(1), accountGen, Gen.choose(1, 7)) {
        case (amountAsset, sender, amountDecimals) =>
          portfolioTest(Portfolio(11 * Constants.UnitsInWave, LeaseBalance.empty, Map.empty)) { (ov, bc) =>
            (bc.hasScript _).when(sender.toAddress).returns(false)
            (bc.assetDescription _).when(amountAsset).returns(mkAssetDescription(amountDecimals))

            val price = BigDecimal(10).pow(-amountDecimals - 1)
            ov(
              buy(
                AssetPair(amountAsset, Waves),
                10 * Constants.UnitsInWave,
                price,
                matcherFee = Some((0.003 * Constants.UnitsInWave).toLong)
              )) should produce("PriceLastDecimalsMustBeZero")
          }
      }

      "matcherFeeAssetId is blacklisted" in {
        val preconditions = for {
          matcherFeeAsset <- arbitraryAssetIdGen map (asset => IssuedAsset(asset.compatId.get))
          (_, order)      <- orderV3WithPredefinedFeeAssetGenerator(Some(matcherFeeAsset))
        } yield order -> matcherFeeAsset

        forAll(preconditions) {
          case (order, matcherFeeAssetId) =>
            validateByMatcherSettings(matcherSettings.orderFee, Set(matcherFeeAssetId))(order) should produce("FeeAssetBlacklisted")
        }
      }

      "matcherFeeAssetId doesn't meet matcher's settings requirements (percent mode and arbitrary asset)" in {
        val preconditions = for {
          (_, order)      <- orderV3WithPredefinedFeeAssetGenerator()
          percentSettings <- percentSettingsGenerator
        } yield order -> percentSettings

        // in percent mode it's not allowed to pay fee in arbitrary asset (only in one of the assets of the pair)

        forAll(preconditions) {
          case (order, percentFeeSettings) => validateByMatcherSettings(percentFeeSettings)(order) should produce("UnexpectedFeeAsset")
        }
      }

      "matcherFeeAssetId doesn't meet matcher's settings requirements (fixed mode and incorrect asset)" in {
        val preconditions =
          for {
            order            <- orderV3Generator
            fixedFeeAsset    <- arbitraryAssetIdGen
            fixedFeeSettings <- fixedSettingsGenerator(fixedFeeAsset)
          } yield (order, fixedFeeSettings)

        forAll(preconditions) {
          case (order, fixedFeeSettings) => validateByMatcherSettings(fixedFeeSettings)(order) should produce("UnexpectedFeeAsset")
        }
      }

      "matcherFeeAssetId doesn't meet matcher's settings requirements (dynamic mode and incorrect asset)" in {
        forAll(orderV3WithPredefinedFeeAssetGenerator()) {
          case (_, order) => validateByMatcherSettings(DynamicSettings(order.matcherFee))(order) should produce("UnexpectedFeeAsset")
        }
      }

      "matcherFee is too small (percent mode)" in {
        def setFeeLessThanMinBy(percentSettings: PercentSettings)(order: Order): Order = {
          order
            .updateFee(OrderValidator.getMinValidFeeForSettings(order, percentSettings, order.price, rateCache) - 1)
            .updateMatcherFeeAssetId(OrderValidator.getValidFeeAssetForSettings(order, percentSettings, rateCache).head)
        }

        val preconditions =
          for {
            percentFeeSettings <- percentSettingsGenerator
            order              <- orderV3Generator map setFeeLessThanMinBy(percentFeeSettings) // incorrect fee (less than minimal admissible by 1) but correct asset
          } yield (order, percentFeeSettings)

        forAll(preconditions) {
          case (order, percentFeeSettings) => validateByMatcherSettings(percentFeeSettings)(order) should produce("FeeNotEnough")
        }
      }

      "matcherFee is too small (fixed mode)" in forAll(orderV3Generator) { order =>
        validateByMatcherSettings(FixedSettings(order.matcherFeeAssetId, order.matcherFee + 1))(order) should produce("FeeNotEnough")
      }

      "matcherFee is too small (dynamic mode)" in forAll(orderV3WithPredefinedFeeAssetGenerator(Some(Waves))) {
        case (_, order) => validateByMatcherSettings(DynamicSettings(order.matcherFee + 1))(order) should produce("FeeNotEnough")
      }

      "matcherFee is less than calculated by ExchangeTransactionCreator one" in forAll(orderWithFeeSettingsGenerator) {
        case (order, sender, orderFeeSettings) =>
          val baseFee = orderFeeSettings match {
            case DynamicSettings(fee) => fee
            case _                    => matcherSettings.exchangeTxBaseFee
          }

          val orderValidator = setScriptsAndValidate(orderFeeSettings)(None, None, None, None) _ // assets and accounts don't have any scripts
          val minFee         = ExchangeTransactionCreator.minFee(stub[Blockchain], MatcherAccount, order.assetPair, baseFee)
          val correctedOrder = Order.sign(order.updateFee(minFee - 1), sender)

          orderFeeSettings match {
            case _: DynamicSettings => orderValidator(correctedOrder) should produce("FeeNotEnough")
            case _                  => orderValidator(correctedOrder) shouldBe 'right
          }
      }

      "matcherFee is insufficient in case of scripted account or asset" in forAll(orderWithoutWavesInPairAndWithFeeSettingsGenerator) {
        case (order, _, orderFeeSettings) =>
          val trueScript = ExprScript(Terms.TRUE).explicitGet()

          def setAssetsAndMatcherAccountScriptsAndValidate(amountAssetScript: Option[Script],
                                                           priceAssetScript: Option[Script],
                                                           matcherAccountScript: Option[Script]): Result[Order] =
            setScriptsAndValidate(orderFeeSettings)(amountAssetScript, priceAssetScript, None, matcherAccountScript)(order)

          orderFeeSettings match {
            case _: DynamicSettings =>
              setAssetsAndMatcherAccountScriptsAndValidate(Some(trueScript), None, None) should produce("FeeNotEnough")
              setAssetsAndMatcherAccountScriptsAndValidate(None, Some(trueScript), None) should produce("FeeNotEnough")
              setAssetsAndMatcherAccountScriptsAndValidate(None, None, Some(trueScript)) should produce("FeeNotEnough")

              setAssetsAndMatcherAccountScriptsAndValidate(None, None, None) shouldBe 'right

            case _ =>
              setAssetsAndMatcherAccountScriptsAndValidate(Some(trueScript), None, None) shouldBe 'right
              setAssetsAndMatcherAccountScriptsAndValidate(None, Some(trueScript), None) shouldBe 'right
              setAssetsAndMatcherAccountScriptsAndValidate(None, None, Some(trueScript)) shouldBe 'right

              setAssetsAndMatcherAccountScriptsAndValidate(None, None, None) shouldBe 'right
          }
      }

      "order's price is out of deviation bounds (market aware)" in {

        val deviationSettings = DeviationsSettings(enabled = true, maxPriceProfit = 50, maxPriceLoss = 70, maxFeeDeviation = 50)
        val orderFeeSettings  = DynamicSettings(0.003.waves)

        val buyOrder  = createOrder(OrderType.BUY, amount = 250.waves, price = 0.00011081.btc)
        val sellOrder = createOrder(OrderType.SELL, amount = 250.waves, price = 0.00011081.btc)

        val bestAsk = LevelAgg(amount = 800.waves, price = 0.00011082.btc)
        val bestBid = LevelAgg(amount = 600.waves, price = 0.00011080.btc)

        /**
          * BUY orders:  (1 - p) * best bid <= price <= (1 + l) * best ask
          * SELL orders: (1 - l) * best bid <= price <= (1 + p) * best ask
          *
          * where:
          *
          *   p = max price deviation profit / 100
          *   l = max price deviation loss / 100
          *   best bid = highest price of buy
          *   best ask = lowest price of sell
          */
        val lowSellOrderPrices = Array(0, 0.00000001, 0.00000011, 0.000015, 0.00003322, 0.00002999, 0.00003299, 0.00003319, 0.00003323)
        val midSellOrderPrices = Array(0.00003324, 0.00003325, 0.00003999, 0.00006648, 0.00016622, 0.00016623)
        val highSellOrderPrices = Array(0.00016624, 0.0001671, 0.00016633, 0.000167, 0.00017, 0.00033248, 0.0009, 0.00123123, 0.12312311, 1.12312312,
          123.12312123, 100000.1, 100000.123123, 12345678.12347894)

        val lowBuyOrderPrices = Array(0, 0.00000001, 0.00000033, 0.00000450, 0.0000045, 0.00002770, 0.0000277, 0.00005539)
        val midBuyOrderPrices =
          Array(0.00005540, 0.00005541, 0.00005580, 0.00005641, 0.00006, 0.0001, 0.00017999, 0.00018799, 0.00018829, 0.00018838, 0.00018839)
        val highBuyOrderPrices = Array(0.00018840, 0.00018841, 0.00037678, 0.00123456, 0.01951753, 0.98745612, 1, 1.12345678, 5000.12341234, 100000.1,
          100000.1234, 100000.1234789, 12345678.12347894)

        val priceValidationWithNoBounds =
          OrderValidator.marketAware(orderFeeSettings, deviationSettings, Some(MarketStatus(None, None, None)), rateCache) _

        withClue("order price can be any if bids & asks don't exist") {
          for (order <- Array(buyOrder, sellOrder)) {
            priceValidationWithNoBounds { order } shouldBe 'right
            (lowSellOrderPrices ++ midSellOrderPrices ++ highSellOrderPrices).foreach(price =>
              priceValidationWithNoBounds { order.updatePrice(price.btc) } shouldBe 'right)
          }
        }

        val priceValidationWithLowerBound =
          OrderValidator.marketAware(orderFeeSettings, deviationSettings, Some(MarketStatus(None, Some(bestBid), None)), rateCache) _

        withClue("order price has only lower bound if there are no asks") {
          priceValidationWithNoBounds { buyOrder } shouldBe 'right

          lowBuyOrderPrices.foreach(price => priceValidationWithLowerBound { buyOrder.updatePrice(price.btc) } should produce("DeviantOrderPrice"))

          (midBuyOrderPrices ++ highBuyOrderPrices).foreach(price =>
            priceValidationWithLowerBound { buyOrder.updatePrice(price.btc) } shouldBe 'right)

          priceValidationWithNoBounds { sellOrder } shouldBe 'right

          lowSellOrderPrices.foreach(price => priceValidationWithLowerBound { sellOrder.updatePrice(price.btc) } should produce("DeviantOrderPrice"))

          (midSellOrderPrices ++ highSellOrderPrices).foreach(price =>
            priceValidationWithLowerBound { sellOrder.updatePrice(price.btc) } shouldBe 'right)
        }

        val priceValidationWithUpperBound =
          OrderValidator.marketAware(orderFeeSettings, deviationSettings, Some(MarketStatus(None, None, Some(bestAsk))), rateCache) _

        withClue("order price has only upper bound if there are no bids") {
          priceValidationWithNoBounds { buyOrder } shouldBe 'right

          highBuyOrderPrices.foreach(price => priceValidationWithUpperBound { buyOrder.updatePrice(price.btc) } should produce("DeviantOrderPrice"))

          (lowBuyOrderPrices ++ midBuyOrderPrices).foreach(price => priceValidationWithUpperBound { buyOrder.updatePrice(price.btc) } shouldBe 'right)

          priceValidationWithNoBounds { sellOrder } shouldBe 'right

          highSellOrderPrices.foreach(price => priceValidationWithUpperBound { sellOrder.updatePrice(price.btc) } should produce("DeviantOrderPrice"))

          (lowSellOrderPrices ++ midSellOrderPrices).foreach(price =>
            priceValidationWithUpperBound { sellOrder.updatePrice(price.btc) } shouldBe 'right)
        }

        val nonEmptyMarketStatus = MarketStatus(None, Some(bestBid), Some(bestAsk))
        val priceValidation      = OrderValidator.marketAware(orderFeeSettings, deviationSettings, Some(nonEmptyMarketStatus), rateCache) _

        priceValidation { buyOrder } shouldBe 'right

        withClue("buy order price should be >= 0.5 * best bid = 0.5 * 0.00011080.btc = 0.00005540.btc\n") {
          lowBuyOrderPrices.foreach(price => priceValidation { buyOrder.updatePrice(price.btc) } should produce("DeviantOrderPrice"))
        }

        withClue("0.5 * best bid <= buy order price <= 1.7 * best ask (0.00005540.btc <= price <= 0.00018839.btc)\n") {
          midBuyOrderPrices.foreach(price => priceValidation { buyOrder.updatePrice(price.btc) } shouldBe 'right)
        }

        withClue("buy order price should be <= 1.7 * best ask = 1.7 * 0.00011082.btc = 0.00018839.btc\n") {
          highBuyOrderPrices.foreach(price => priceValidation { buyOrder.updatePrice(price.btc) } should produce("DeviantOrderPrice"))
        }

        priceValidation { sellOrder } shouldBe 'right

        withClue("sell order price should be >= 0.3 * best bid = 0.3 * 0.00011080.btc = 0.00003324.btc\n") {
          lowSellOrderPrices.foreach(price => priceValidation { sellOrder.updatePrice(price.btc) } should produce("DeviantOrderPrice"))
        }

        withClue("0.3 * best bid <= sell order price <= 1.5 * best ask (0.00003324.btc <= price <= 0.00016623.btc)\n") {
          midSellOrderPrices.foreach(price => priceValidation { sellOrder.updatePrice(price.btc) } shouldBe 'right)
        }

        withClue("sell order price should be <= 1.5 * best ask = 1.5 * 0.00011082.btc = 0.00016623.btc\n") {
          highSellOrderPrices.foreach(price => priceValidation { sellOrder.updatePrice(price.btc) } should produce("DeviantOrderPrice"))
        }
      }

      "order's fee is out of deviation bounds (market aware)" in {

        val percentSettings   = PercentSettings(AssetType.PRICE, 1)                                // matcher fee = 1% of the deal
        val deviationSettings = DeviationsSettings(enabled = true, 100, 100, maxFeeDeviation = 10) // fee deviation = 10%

        val bestAsk = LevelAgg(amount = 800.waves, price = 0.00011082.btc)
        val bestBid = LevelAgg(amount = 600.waves, price = 0.00011080.btc)

        val nonEmptyMarketStatus = MarketStatus(None, Some(bestBid), Some(bestAsk))
        val feeValidation        = OrderValidator.marketAware(percentSettings, deviationSettings, Some(nonEmptyMarketStatus), rateCache) _

        // matherFee = 1% of (amount * price) = 0.000277025 => 0.00027702
        val buyOrder  = createOrder(BUY, amount = 250.waves, price = 0.00011081.btc, matcherFee = 0.00027702.btc, matcherFeeAsset = wbtc)
        val sellOrder = createOrder(SELL, amount = 250.waves, price = 0.00011081.btc, matcherFee = 0.00027702.btc, matcherFeeAsset = wbtc)

        /**
          * BUY orders:  fee >= fs * (1 - fd) * best ask * amount
          * SELL orders: fee >= fs * (1 - fd) * best bid * amount
          *
          * where:
          *
          *   fs = fee in percents from order-fee settings (order-fee.percent.min-fee) / 100
          *   fd = max fee deviation / 100
          *   best bid = highest price of buy
          *   best ask = lowest price of sell
          */
        feeValidation { buyOrder } shouldBe 'right

        withClue("buy order fee should be >= 0.01 * 0.9 * best ask * amount = 0.01 * 0.9 * 0.00011082.btc * 250 = 0.00024935.btc\n") {
          Array(0, 0.00000001, 0.00001, 0.0001, 0.00012467, 0.00019999, 0.00023999, 0.00024899, 0.00024929, 0.00024934)
            .foreach(fee => feeValidation { buyOrder.updateFee(fee.btc) } should produce("DeviantOrderMatcherFee"))
        }

        withClue("buy order fee >= 0.01 * 0.9 * best ask * amount = 0.01 * 0.9 * 0.00011082.btc * 250 = 0.00024935.btc\n") {
          Array(0.00024935, 0.00024936, 0.0002494, 0.00025001, 0.0003, 0.00123123, 1.1231231, 123123.1, 123123.12312312)
            .foreach(fee => feeValidation { buyOrder.updateFee(fee.btc) } shouldBe 'right)
        }

        feeValidation { sellOrder } shouldBe 'right

        withClue("sell order fee should be >= 0.01 * 0.9 * best bid * amount = 0.01 * 0.9 * 0.00011080.btc * 250 = 0.00024930.btc\n") {
          Array(0, 0.00000001, 0.00001, 0.0001, 0.00012467, 0.00019999, 0.00023999, 0.00024899, 0.00024929)
            .foreach(fee => feeValidation { sellOrder.updateFee(fee.btc) } should produce("DeviantOrderMatcherFee"))
        }

        withClue("sell order fee >= 0.01 * 0.9 * best bid * amount = 0.01 * 0.9 * 0.00011080.btc * 250 = 0.00024930.btc\n") {
          Array(0.00024930, 0.00024931, 0.00024940, 0.00025, 0.0003, 0.00123123, 1.1231231, 123123.1, 123123.12312312)
            .foreach(fee => feeValidation { sellOrder.updateFee(fee.btc) } shouldBe 'right)
        }
      }

      "it's version is not allowed by matcher" in forAll(orderWithFeeSettingsGenerator) {
        case (order, _, orderFeeSettings) =>
          if (order.version > 1) {
            validateByMatcherSettings(orderFeeSettings, allowedOrderVersions = Set(1))(order) should produce("OrderVersionDenied")
            validateByMatcherSettings(orderFeeSettings)(order) shouldBe 'right
          } else {
            validateByMatcherSettings(orderFeeSettings, allowedOrderVersions = Set(1))(order) shouldBe 'right
            validateByMatcherSettings(orderFeeSettings)(order) shouldBe 'right
          }
      }

      "amount or price does not meet matcher's settings requirements" in {
        def decimalsGen(asset: Asset): Gen[Int] = asset.fold(Gen.const(defaultAssetDecimals))(_ => Gen.choose(0, defaultAssetDecimals))
        val sizeGen: Gen[Double]                = Gen.choose(1, 10000000).map(s => BigDecimal(s) / BigDecimal(10).pow(8)).map(_.toDouble)

        val preconditions = for {
          (order, sender, orderFeeSettings) <- orderWithFeeSettingsGenerator
          amountAssetDecimals               <- decimalsGen(order.assetPair.amountAsset)
          priceAssetDecimals                <- decimalsGen(order.assetPair.priceAsset)
          stepSize                          <- sizeGen
          tickSize                          <- sizeGen
        } yield (order, sender, orderFeeSettings, amountAssetDecimals, priceAssetDecimals, stepSize, tickSize)

        forAll(preconditions) {
          case (order, sender, orderFeeSettings, amountAssetDecimals, priceAssetDecimals, stepSize, tickSize) =>
            def normalizeAmount(value: Double): Long = Normalization.normalizeAmountAndFee(value, amountAssetDecimals) // value * 10 ^ amountAssetDecimals
            def normalizePrice(value: Double): Long  = Normalization.normalizePrice(value, amountAssetDecimals, priceAssetDecimals)

            def denormalizeAmount(value: Long): Double = Denormalization.denormalizeAmountAndFee(value, amountAssetDecimals)
            def denormalizePrice(value: Long): Double  = Denormalization.denormalizePrice(value, amountAssetDecimals, priceAssetDecimals)

            val normalizedStepSize = normalizeAmount(stepSize).max(2) // if normalized size == 1 then all amounts/prices are multiple of size
            val normalizedTickSize = normalizePrice(tickSize).max(2)

            def getRestrictionsByOrder(order: Order, mergeSmallPrices: Boolean = false): OrderRestrictionsSettings = OrderRestrictionsSettings(
              stepAmount = denormalizeAmount(normalizedStepSize),
              minAmount = denormalizeAmount(order.amount / 2),
              maxAmount = denormalizeAmount(order.amount * 2),
              stepPrice = denormalizePrice(normalizedTickSize),
              minPrice = denormalizePrice(order.price / 2),
              maxPrice = denormalizePrice(order.price * 2)
            )

            def updateOrderAmount(ord: Order, amt: Long): Order = Order.sign(ord.updateAmount(amt), sender)
            def updateOrderPrice(ord: Order, prc: Long): Order  = Order.sign(ord.updatePrice(prc), sender)

            val correctPrice  = (order.price / normalizedTickSize * normalizedTickSize).max(normalizedTickSize)                                     // price is a multiple of the tick size
            val correctAmount = (Order.correctAmount(order.amount, correctPrice) / normalizedStepSize * normalizedStepSize).max(normalizedStepSize) // amount is a multiple of the step size

            val defaultOrder        = Order.sign(order.updatePrice(correctPrice).updateAmount(correctAmount), sender)
            val defaultRestrictions = getRestrictionsByOrder(defaultOrder)

            val emptyRestrictionsMap            = Map.empty[AssetPair, OrderRestrictionsSettings]
            val restrictionsMapWithNonOrderPair = Map(AssetPair.createAssetPair("ETH", "BTC").get -> defaultRestrictions)
            val defaultRestrictionsMap          = Map(defaultOrder.assetPair -> defaultRestrictions)

            val orderValidator: Map[AssetPair, OrderRestrictionsSettings] => Order => Result[Order] =
              map => setScriptsAndValidate(orderFeeSettings, orderRestrictions = map)(None, None, None, None, amountAssetDecimals, priceAssetDecimals)

            orderValidator(emptyRestrictionsMap)(defaultOrder) shouldBe 'right
            orderValidator(restrictionsMapWithNonOrderPair)(defaultOrder) shouldBe 'right
            orderValidator(defaultRestrictionsMap)(defaultOrder) shouldBe 'right

            val orderWithNonMultipleAmount = updateOrderAmount(defaultOrder, defaultOrder.amount + 1)

            val restrictionsMapWithBigMinAmount =
              Map(defaultOrder.assetPair -> defaultRestrictions.copy(minAmount = denormalizeAmount((defaultOrder.amount * 1.5).toLong)))

            val restrictionsMapWithSmallMaxAmount =
              Map(defaultOrder.assetPair -> defaultRestrictions.copy(maxAmount = denormalizeAmount((defaultOrder.amount / 1.5).toLong)))

            orderValidator(defaultRestrictionsMap)(orderWithNonMultipleAmount) should produce("OrderInvalidAmount")
            orderValidator(restrictionsMapWithBigMinAmount)(defaultOrder) should produce("OrderInvalidAmount")
            orderValidator(restrictionsMapWithSmallMaxAmount)(defaultOrder) should produce("OrderInvalidAmount")

            val insignificantDecimals     = (priceAssetDecimals - amountAssetDecimals).max(0)
            val orderWithNonMultiplePrice = updateOrderPrice(defaultOrder, defaultOrder.price + BigDecimal(10).pow(insignificantDecimals).toLongExact)

            val restrictionsMapWithBigMinPrice =
              Map(defaultOrder.assetPair -> defaultRestrictions.copy(minPrice = denormalizePrice((defaultOrder.price * 1.5).toLong)))

            val restrictionsMapWithSmallMaxPrice =
              Map(defaultOrder.assetPair -> defaultRestrictions.copy(maxPrice = denormalizePrice((defaultOrder.price / 1.5).toLong)))

            orderValidator(restrictionsMapWithBigMinPrice)(defaultOrder) should produce("OrderInvalidPrice")
            orderValidator(restrictionsMapWithSmallMaxPrice)(defaultOrder) should produce("OrderInvalidPrice")

            orderValidator(defaultRestrictionsMap)(orderWithNonMultiplePrice) should produce("OrderInvalidPrice")
        }
      }

      "matcherFee is too small according to rate for matcherFeeAssetId" in forAll(orderV3WithDynamicFeeSettingsAndRateCacheGen) {
        case (order, dynamicSettings, rates) =>
          validateByMatcherSettings(dynamicSettings, rateCache = rates)(order) shouldBe 'right

          val updatedRate = rates.getRate(order.matcherFeeAssetId).map(_ + 1).get
          rates.upsertRate(order.matcherFeeAssetId, updatedRate)

          validateByMatcherSettings(dynamicSettings, rateCache = rates)(order) should produce("FeeNotEnough")
      }

      "market order price is invalid or tradable balance is not enough for its execution" in {

        val enoughBalance = Map[Asset, Long](Waves -> 1000.waves, wbtc -> 10.btc, weth -> 500.eth)

        val orderBook =
          AggregatedSnapshot(
            asks = Seq(
              LevelAgg(amount = 32.waves, price = 0.00011842.btc), // buy part of level, value = 11 * 0.00011842 = 0.00130262.btc, remain to execute =  11 - 11 =  0
              LevelAgg(amount = 23.waves, price = 0.00011825.btc), // buy whole level,   value = 23 * 0.00011825 = 0.00271975.btc, remain to execute =  34 - 23 = 11
              LevelAgg(amount = 36.waves, price = 0.00011824.btc), // buy whole level,   value = 36 * 0.00011824 = 0.00425664.btc, remain to execute =  70 - 36 = 34
              LevelAgg(amount = 30.waves, price = 0.00011810.btc) //  buy whole level,   value = 30 * 0.00011810 = 0.00354300.btc, remain to execute = 100 - 30 = 70
            ).reverse,
            bids = Seq(
              LevelAgg(amount = 85.waves, price = 0.00011808.btc), // close part of level, value = 33.waves, remain to execute =  33 - 33 =  0
              LevelAgg(amount = 12.waves, price = 0.00011805.btc), // close whole level,   value = 12.waves, remain to execute =  45 - 12 = 33
              LevelAgg(amount = 40.waves, price = 0.00011787.btc), // close whole level,   value = 40.waves, remain to execute =  85 - 40 = 45
              LevelAgg(amount = 15.waves, price = 0.00011782.btc) //  close whole level,   value = 15.waves, remain to execute = 100 - 15 = 85
            )
          )

        // cost of 100.waves by the current market state = 0.00354300 + 0.00425664 + 0.00271975 + 0.00130262 = 0.01182201.btc

        val validateByTradableBalance: Map[Asset, Long] => Order => Result[AcceptedOrder] = validateMarketOrderByAccountStateAware { orderBook }
        val validateByPrice: Order => Result[AcceptedOrder]                               = validateByTradableBalance { enoughBalance }

        val buyAmount, sellAmount = 100.waves
        val (buyPrice, sellPrice) = (0.00011850.btc, 0.00011750.btc) // both prices are enough to collapse counter side

        withClue("BUY: in order to buy 100.waves price should be >= 0.00011842.btc, otherwise buy less\n") {
          validateByPrice { createOrder(BUY, amount = 100.waves, price = 0.00011842.btc) } shouldBe 'right                           // the lowest acceptable price for buying 100.waves
          validateByPrice { createOrder(BUY, amount = 100.waves, price = 0.00011841.btc) } should produce("InvalidMarketOrderPrice") // too low price (can only buy 30 + 36 + 23 = 89.waves)
        }

        withClue("SELL: in order to sell 100.waves price should be <= 0.00011787.btc, otherwise sell less\n") {
          validateByPrice { createOrder(SELL, amount = 100.waves, price = 0.00011787.btc) } shouldBe 'right                           // the highest acceptable price for selling 100.waves
          validateByPrice { createOrder(SELL, amount = 100.waves, price = 0.00011788.btc) } should produce("InvalidMarketOrderPrice") // too high price (can only sell 12 + 85 = 97.waves)
        }

        withClue("BUY: fee in received asset, required balance: Waves -> 0, BTC -> 0.01182201\n") {
          val marketOrder = createOrder(BUY, buyAmount, buyPrice, matcherFeeAsset = Waves, matcherFee = 0.003.waves)
          validateByTradableBalance { Map(wbtc -> 0.01182201.btc) }(marketOrder) shouldBe 'right
          validateByTradableBalance { Map(wbtc -> 0.01182200.btc) }(marketOrder) should produce("BalanceNotEnough")
        }

        withClue("BUY: fee in spent asset, required balance: Waves -> 0, BTC -> 0.01182201 + 0.00000035 = 0.01182236\n") {
          val marketOrder = createOrder(BUY, buyAmount, buyPrice, matcherFeeAsset = wbtc, matcherFee = 0.00000035.btc)
          validateByTradableBalance { Map(wbtc -> 0.01182236.btc) }(marketOrder) shouldBe 'right
          validateByTradableBalance { Map(wbtc -> 0.01182235.btc) }(marketOrder) should produce("BalanceNotEnough")
        }

        withClue("BUY: fee in third asset, required balance: Waves -> 0, BTC -> 0.01182201, ETH = 0.00649308\n") {
          val marketOrder = createOrder(BUY, buyAmount, buyPrice, matcherFeeAsset = weth, matcherFee = 0.00649308.eth)
          validateByTradableBalance { Map(wbtc -> 0.01182201.btc, weth -> 0.00649308.eth) }(marketOrder) shouldBe 'right
          validateByTradableBalance { Map(wbtc -> 0.01182201.btc, weth -> 0.00649307.eth) }(marketOrder) should produce("BalanceNotEnough")
        }

        withClue("SELL: fee in received asset, required balance: Waves -> 100, BTC -> 0\n") {
          val marketOrder = createOrder(SELL, sellAmount, sellPrice, matcherFeeAsset = wbtc, matcherFee = 0.00000035.btc)
          validateByTradableBalance { Map(Waves -> 100.00000000.waves) }(marketOrder) shouldBe 'right
          validateByTradableBalance { Map(Waves -> 99.99999999.waves) }(marketOrder) should produce("BalanceNotEnough")
        }

        withClue("SELL: fee in spent asset, required balance: Waves -> 100.003, BTC -> 0\n") {
          val marketOrder = createOrder(SELL, sellAmount, sellPrice, matcherFeeAsset = Waves, matcherFee = 0.003.waves)
          validateByTradableBalance { Map(Waves -> 100.00300000.waves) }(marketOrder) shouldBe 'right
          validateByTradableBalance { Map(Waves -> 100.00299999.waves) }(marketOrder) should produce("BalanceNotEnough")
        }

        withClue("SELL: fee in third asset, required balance: Waves -> 100, BTC -> 0, ETH -> 0.00649308\n") {
          val marketOrder = createOrder(SELL, sellAmount, sellPrice, matcherFeeAsset = weth, matcherFee = 0.00649308.eth)
          validateByTradableBalance { Map(Waves -> 100.waves, weth -> 0.00649308.eth) }(marketOrder) shouldBe 'right
          validateByTradableBalance { Map(Waves -> 100.waves, weth -> 0.00649307.eth) }(marketOrder) should produce("BalanceNotEnough")
        }
      }
    }

    "verify script of matcherFeeAssetId" in {
      forAll(orderV3WithFeeSettingsGenerator) {
        case (order, orderFeeSettings) =>
          def setFeeAssetScriptAndValidate(matcherFeeAssetScript: Option[Script]): Result[Order] =
            setScriptsAndValidate(orderFeeSettings)(None, None, matcherFeeAssetScript, None)(order)

          val (invalidScript, _) = ScriptCompiler.compile("(5 / 0) == 2", estimator).explicitGet()
          val falseScript        = ExprScript(Terms.FALSE).explicitGet()

          orderFeeSettings match {
            case _: FixedSettings =>
              setFeeAssetScriptAndValidate(Some(invalidScript)) should produce("AssetScriptReturnedError")
              setFeeAssetScriptAndValidate(Some(falseScript)) should produce("AssetScriptDeniedOrder")
              setFeeAssetScriptAndValidate(None) shouldBe 'right
            case _ =>
              // case _: FixedWavesSettings => it's impossible to set script for Waves
              // case _: PercentSettings    => matcherFeeAssetId script won't be validated since matcherFeeAssetId equals to one of the asset of the pair
              //                               (in that case additional validation of matcherFeeAssetId's script is not required)

              setFeeAssetScriptAndValidate(Some(invalidScript)) shouldBe 'right
              setFeeAssetScriptAndValidate(Some(falseScript)) shouldBe 'right
              setFeeAssetScriptAndValidate(None) shouldBe 'right
          }
      }
    }

    "validate order with any number of signatures from a scripted account" in forAll(Gen.choose(0, 5)) { proofsNumber =>
      validateOrderProofsTest((1 to proofsNumber).map(x => ByteStr(Array(x.toByte))))
    }

    "meaningful error for undefined functions in matcher" in portfolioTest(defaultPortfolio) { (ov, bc) =>
      activate(bc, BlockchainFeatures.SmartAccountTrading -> 0)

      val pk     = KeyPair(randomBytes())
      val o      = newBuyOrder(pk, version = 2)
      val script = ScriptCompiler("true && (height > 0)", isAssetScript = false, estimator).explicitGet()._1
      (bc.accountScript _).when(pk.toAddress).returns(Some(script))
      ov(o).left.map(_.toJson(errorContext)) should produce("An access to the blockchain.height is denied on DEX")
    }

    "validate order with smart token" when {
      val asset1 = mkAssetId("asset1")
      val asset2 = mkAssetId("asset2")
      val pair   = AssetPair(asset1, asset2)
      val portfolio = Portfolio(10 * Constants.UnitsInWave,
                                LeaseBalance.empty,
                                Map(
                                  asset1 -> 10 * Constants.UnitsInWave,
                                  asset2 -> 10 * Constants.UnitsInWave
                                ))

      val permitScript = ExprScript(Terms.TRUE).explicitGet()
      val denyScript   = ExprScript(Terms.FALSE).explicitGet()

      "two assets are smart and they permit an order" when test { (ov, bc, o) =>
        (bc.assetScript _).when(asset1).returns(Some(permitScript))
        (bc.assetScript _).when(asset2).returns(Some(permitScript))

        ov(o) shouldBe 'right
      }

      "first asset is smart and it deny an order" when test { (ov, bc, o) =>
        (bc.assetScript _).when(asset1).returns(Some(denyScript))
        (bc.assetScript _).when(asset2).returns(None)

        ov(o) should produce("AssetScriptDeniedOrder")
      }

      "second asset is smart and it deny an order" when test { (ov, bc, o) =>
        (bc.assetScript _).when(asset1).returns(None)
        (bc.assetScript _).when(asset2).returns(Some(denyScript))

        ov(o) should produce("AssetScriptDeniedOrder")
      }

      def test(f: (Order => OrderValidator.Result[Order], Blockchain, Order) => Any): Unit = (1 to 2).foreach { version =>
        s"v$version" in portfolioTest(portfolio) { (ov, bc) =>
          val features = Seq(BlockchainFeatures.SmartAssets -> 0) ++ {
            if (version == 1) Seq.empty
            else Seq(BlockchainFeatures.SmartAccountTrading -> 0)
          }
          activate(bc, features: _*)
          (bc.assetDescription _).when(asset1).returns(mkAssetDescription(8))
          (bc.assetDescription _).when(asset2).returns(mkAssetDescription(8))

          val pk = KeyPair(randomBytes())
          val o = buy(
            pair = pair,
            amount = 100 * Constants.UnitsInWave,
            price = 0.0022,
            sender = Some(pk),
            matcherFee = Some((0.003 * Constants.UnitsInWave).toLong),
            ts = Some(System.currentTimeMillis()),
            version = version.toByte
          )
          (bc.accountScript _).when(o.sender.toAddress).returns(None)
          f(ov, bc, o)
        }
      }
    }

    "deny OrderV2 if SmartAccountTrading hasn't been activated yet" in forAll(accountGen) { account =>
      portfolioTest(defaultPortfolio) { (ov, bc) =>
        activate(bc, BlockchainFeatures.SmartAccountTrading -> 100)
        (bc.accountScript _).when(account.toAddress).returns(Some(accountScript)).anyNumberOfTimes()
        (bc.height _).when().returns(0).anyNumberOfTimes()

        ov(newBuyOrder(account, version = 2)) should produce("OrderVersionUnsupported")
      }
    }

    "deny blockchain functions in account script" in forAll(accountGen) { account =>
      portfolioTest(defaultPortfolio) { (ov, bc) =>
        activate(bc, BlockchainFeatures.SmartAccountTrading -> 0)
        (bc.height _).when().returns(0).anyNumberOfTimes()

        val scriptText =
          """match tx {
            |  case o: Order => height >= 0
            |  case _ => true
            |}""".stripMargin
        val script = ScriptCompiler(scriptText, isAssetScript = false, estimator).explicitGet()._1
        (bc.accountScript _).when(account.toAddress).returns(Some(script)).anyNumberOfTimes()

        ov(newBuyOrder(account, version = 2)).left.map(_.toJson(errorContext)) should produce("An access to the blockchain.height is denied on DEX")
      }
    }
  }

  "sunny day test when order meets matcher's settings requirements" in forAll(orderWithFeeSettingsGenerator) {
    case (order, _, orderFeeSettings) => validateByMatcherSettings(orderFeeSettings)(order) shouldBe 'right
  }

  private def portfolioTest(p: Portfolio)(f: (Order => OrderValidator.Result[Order], Blockchain) => Any): Unit = {
    val bc = stub[Blockchain]
    (bc.assetScript _).when(wbtc).returns(None)
    (bc.assetDescription _).when(wbtc).returns(mkAssetDescription(8)).anyNumberOfTimes()
    val tc = exchangeTransactionCreator(bc)
    val ov = mkOrderValidator(bc, tc)
    f(ov, bc)
  }

  private def validateOrderProofsTest(proofs: Seq[ByteStr]): Unit = {
    val bc = stub[Blockchain]
    val pk = KeyPair(randomBytes())

    activate(bc, BlockchainFeatures.SmartAccountTrading -> 0)
    (bc.accountScript _).when(pk.toAddress).returns(Some(accountScript)).anyNumberOfTimes()
    (bc.height _).when().returns(1).anyNumberOfTimes()
    (bc.assetScript _).when(wbtc).returns(None)
    (bc.assetDescription _).when(wbtc).returns(mkAssetDescription(8)).anyNumberOfTimes()

    val order = OrderV2(
      senderPublicKey = pk,
      matcherPublicKey = MatcherAccount,
      assetPair = pairWavesBtc,
      amount = 100 * Constants.UnitsInWave,
      price = (0.0022 * Order.PriceConstant).toLong,
      timestamp = System.currentTimeMillis(),
      expiration = System.currentTimeMillis() + 60 * 60 * 1000L,
      matcherFee = (0.003 * Constants.UnitsInWave).toLong,
      orderType = BUY,
      proofs = Proofs.empty
    )

    val tc = exchangeTransactionCreator(bc)
    val ov = mkOrderValidator(bc, tc)
    ov(order) shouldBe 'right
  }

  private def mkAssetDescription(decimals: Int): Option[AssetDescription] =
    Some(AssetDescription(MatcherAccount, Array.emptyByteArray, Array.emptyByteArray, decimals, reissuable = false, BigInt(0), None, 0))

  private def newBuyOrder: Order =
    buy(pair = pairWavesBtc, amount = 100 * Constants.UnitsInWave, price = 0.0022, matcherFee = Some((0.003 * Constants.UnitsInWave).toLong))

  private def newBuyOrder(pk: KeyPair, ts: Long = 0, version: Byte = 1) =
    buy(
      pair = pairWavesBtc,
      amount = 100 * Constants.UnitsInWave,
      price = 0.0022,
      sender = Some(pk),
      matcherFee = Some((0.003 * Constants.UnitsInWave).toLong),
      ts = Some(ts),
      version = version
    )

  private def activate(bc: Blockchain, features: (BlockchainFeature, Int)*): Unit = {
    (bc.activatedFeatures _).when().returns(features.map(x => x._1.id -> x._2).toMap).anyNumberOfTimes()
  }

  private def mkOrderValidator(bc: Blockchain, tc: ExchangeTransactionCreator) =
    OrderValidator.blockchainAware(bc,
                                   tc.createTransaction,
                                   MatcherAccount,
                                   ntpTime,
                                   matcherSettings.orderFee,
                                   matcherSettings.orderRestrictions,
                                   rateCache)(_)

  private def tradableBalance(p: Portfolio)(assetId: Asset): Long = assetId.fold(p.spendableBalance)(p.assets.getOrElse(_, 0L))

  private def exchangeTransactionCreator(blockchain: Blockchain) = new ExchangeTransactionCreator(blockchain, MatcherAccount, matcherSettings)

  private def asa[A](
      p: Portfolio = defaultPortfolio,
      orderStatus: ByteStr => Boolean = _ => false,
      o: Order = newBuyOrder
  )(f: OrderValidator.Result[AcceptedOrder] => A): A =
    f(OrderValidator.accountStateAware(o.sender, tradableBalance(p), 0, orderStatus, _ => OrderBook.AggregatedSnapshot())(LimitOrder(o)))

  private def validateMarketOrderByAccountStateAware(aggregatedSnapshot: AggregatedSnapshot)(b: Map[Asset, Long]): Order => Result[AcceptedOrder] = {
    order =>
      OrderValidator.accountStateAware(
        sender = order.sender.toAddress,
        tradableBalance = b.withDefaultValue(0L).apply,
        activeOrderCount = 0,
        orderExists = _ => false,
        orderBookCache = _ => aggregatedSnapshot,
      ) { MarketOrder(order, b.apply _) }
  }

  private def msa(ba: Set[Address], o: Order) =
    OrderValidator.matcherSettingsAware(o.matcherPublicKey, ba, Set.empty, matcherSettings, rateCache) _

  private def validateByMatcherSettings(orderFeeSettings: OrderFeeSettings,
                                        blacklistedAssets: Set[IssuedAsset] = Set.empty[IssuedAsset],
                                        allowedAssetPairs: Set[AssetPair] = Set.empty[AssetPair],
                                        allowedOrderVersions: Set[Byte] = Set(1, 2, 3),
                                        rateCache: RateCache = rateCache): Order => Result[Order] =
    order =>
      OrderValidator
        .matcherSettingsAware(
          MatcherAccount,
          Set.empty,
          blacklistedAssets,
          matcherSettings.copy(orderFee = orderFeeSettings, allowedAssetPairs = allowedAssetPairs, allowedOrderVersions = allowedOrderVersions),
          rateCache
        )(order)

  private def setScriptsAndValidate(orderFeeSettings: OrderFeeSettings,
                                    orderRestrictions: Map[AssetPair, OrderRestrictionsSettings] = matcherSettings.orderRestrictions)(
      amountAssetScript: Option[Script],
      priceAssetScript: Option[Script],
      matcherFeeAssetScript: Option[Script],
      matcherAccountScript: Option[Script],
      amountAssetDecimals: Int = defaultAssetDecimals,
      priceAssetDecimals: Int = defaultAssetDecimals,
      matcherFeeAssetDecimals: Int = defaultAssetDecimals)(order: Order): OrderValidator.Result[Order] = {

    val blockchain = stub[Blockchain]

    activate(blockchain, BlockchainFeatures.SmartAccountTrading -> 0, BlockchainFeatures.OrderV3 -> 0, BlockchainFeatures.SmartAssets -> 0)

    def prepareAssets(assetsAndScripts: (Asset, Option[Script], Int)*): Unit = assetsAndScripts foreach {
      case (asset: IssuedAsset, scriptOption, decimals) =>
        (blockchain.assetDescription _).when(asset).returns(mkAssetDescription(decimals))
        (blockchain.assetScript _).when(asset).returns(scriptOption)
        (blockchain.hasAssetScript _).when(asset).returns(scriptOption.isDefined)
      case _ =>
    }

    prepareAssets(
      (order.assetPair.amountAsset, amountAssetScript, amountAssetDecimals),
      (order.assetPair.priceAsset, priceAssetScript, priceAssetDecimals),
      (order.matcherFeeAssetId, matcherFeeAssetScript, matcherFeeAssetDecimals)
    )

    (blockchain.accountScript _).when(MatcherAccount.toAddress).returns(matcherAccountScript)
    (blockchain.hasScript _).when(MatcherAccount.toAddress).returns(matcherAccountScript.isDefined)

    (blockchain.accountScript _).when(order.sender.toAddress).returns(None)
    (blockchain.hasScript _).when(order.sender.toAddress).returns(false)

    val transactionCreator = exchangeTransactionCreator(blockchain).createTransaction _

    OrderValidator
      .blockchainAware(blockchain, transactionCreator, MatcherAccount.toAddress, ntpTime, orderFeeSettings, orderRestrictions, rateCache)(order)
  }

  private def createOrder(orderType: OrderType,
                          amount: Long,
                          price: Long,
                          matcherFee: Long = 0.003.waves,
                          version: Byte = 3,
                          matcherFeeAsset: Asset = Waves): Order = {
    Order(
      sender = KeyPair("seed".getBytes("utf-8")),
      matcher = MatcherAccount,
      pair = pairWavesBtc,
      orderType = orderType,
      amount = amount,
      price = price,
      timestamp = ntpNow,
      expiration = ntpNow + 10000L,
      matcherFee = matcherFee,
      version = version,
      matcherFeeAssetId = matcherFeeAsset
    )
  }
}<|MERGE_RESOLUTION|>--- conflicted
+++ resolved
@@ -1,6 +1,5 @@
 package com.wavesplatform.dex.model
 
-import cats.implicits._
 import com.google.common.base.Charsets
 import com.wavesplatform.account.{Address, KeyPair}
 import com.wavesplatform.common.state.ByteStr
@@ -54,13 +53,10 @@
   private val defaultPortfolio          = Portfolio(0, LeaseBalance.empty, Map(wbtc -> 10 * Constants.UnitsInWave))
   private val defaultAssetDecimals: Int = 8
 
+  private val estimator = ScriptEstimatorV2
+
   private implicit val errorContext: ErrorFormatterContext = _ => defaultAssetDecimals
 
-<<<<<<< HEAD
-  private val estimator = ScriptEstimatorV2
-
-  implicit val errorContext: ErrorFormatterContext = _ => 8
-=======
   val wavesBtcPairDecimals, ethWavesPairDecimals = new AssetPairDecimals(defaultAssetDecimals.toByte, defaultAssetDecimals.toByte)
 
   implicit class DoubleOps(value: Double) {
@@ -68,8 +64,6 @@
     val btc: Long   = wavesBtcPairDecimals.price(value)
     val eth: Long   = ethWavesPairDecimals.amount(value)
   }
->>>>>>> 722a8c7b
-
   "OrderValidator" should {
     "allow buying WAVES for BTC without balance for order fee" in asa() { v =>
       v shouldBe 'right
@@ -471,8 +465,9 @@
 
         forAll(preconditions) {
           case (order, sender, orderFeeSettings, amountAssetDecimals, priceAssetDecimals, stepSize, tickSize) =>
-            def normalizeAmount(value: Double): Long = Normalization.normalizeAmountAndFee(value, amountAssetDecimals) // value * 10 ^ amountAssetDecimals
-            def normalizePrice(value: Double): Long  = Normalization.normalizePrice(value, amountAssetDecimals, priceAssetDecimals)
+            def normalizeAmount(value: Double): Long =
+              Normalization.normalizeAmountAndFee(value, amountAssetDecimals) // value * 10 ^ amountAssetDecimals
+            def normalizePrice(value: Double): Long = Normalization.normalizePrice(value, amountAssetDecimals, priceAssetDecimals)
 
             def denormalizeAmount(value: Long): Double = Denormalization.denormalizeAmountAndFee(value, amountAssetDecimals)
             def denormalizePrice(value: Long): Double  = Denormalization.denormalizePrice(value, amountAssetDecimals, priceAssetDecimals)
