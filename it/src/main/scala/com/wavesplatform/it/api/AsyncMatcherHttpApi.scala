package com.wavesplatform.it.api

import com.google.common.primitives.Longs
import com.wavesplatform.account.PrivateKeyAccount
import com.wavesplatform.crypto
import com.wavesplatform.http.api_key
import com.wavesplatform.it.api.AsyncHttpApi.NodeAsyncHttpApi
import com.wavesplatform.it.matcher.MatcherState
import com.wavesplatform.it.util.{GlobalTimer, TimerExt}
import com.wavesplatform.it.{Node, matcher}
import com.wavesplatform.matcher.api.CancelOrderRequest
import com.wavesplatform.matcher.queue.QueueEventWithMeta
import com.wavesplatform.state.ByteStr
import com.wavesplatform.transaction.Proofs
import com.wavesplatform.transaction.assets.exchange.{AssetPair, Order, OrderType}
import com.wavesplatform.utils.Base58
import org.asynchttpclient.Dsl.{delete => _delete, get => _get}
import org.asynchttpclient.util.HttpConstants
import org.asynchttpclient.{RequestBuilder, Response}
import org.scalatest.Assertions
import play.api.libs.json.Json.{parse, stringify, toJson}
import play.api.libs.json.{Json, Writes}

import scala.collection.immutable.TreeMap
import scala.concurrent.ExecutionContext.Implicits.global
import scala.concurrent.Future
import scala.concurrent.duration._
import scala.util.{Failure, Success, Try}

object AsyncMatcherHttpApi extends Assertions {

  val DefaultMatcherFee: Int = 300000

  def cancelRequest(sender: PrivateKeyAccount, orderId: String): CancelOrderRequest = {
    val req       = CancelOrderRequest(sender, Some(ByteStr.decodeBase58(orderId).get), None, Array.emptyByteArray)
    val signature = crypto.sign(sender, req.toSign)
    req.copy(signature = signature)
  }

  def batchCancelRequest(sender: PrivateKeyAccount, timestamp: Long): CancelOrderRequest = {
    val req       = CancelOrderRequest(sender, None, Some(timestamp), Array.emptyByteArray)
    val signature = crypto.sign(sender, req.toSign)
    req.copy(signature = signature)
  }

  implicit class MatcherAsyncHttpApi(matcherNode: Node) extends NodeAsyncHttpApi(matcherNode) {

    def matcherGet(path: String,
                   f: RequestBuilder => RequestBuilder = identity,
                   statusCode: Int = HttpConstants.ResponseStatusCodes.OK_200,
                   waitForStatus: Boolean = false): Future[Response] =
      retrying(f(_get(s"${matcherNode.matcherApiEndpoint}$path")).build(), statusCode = statusCode, waitForStatus = waitForStatus)

    def matcherGetWithApiKey(path: String,
                             f: RequestBuilder => RequestBuilder = identity,
                             statusCode: Int = HttpConstants.ResponseStatusCodes.OK_200,
                             waitForStatus: Boolean = false): Future[Response] = retrying(
      _get(s"${matcherNode.matcherApiEndpoint}$path")
        .withApiKey(matcherNode.apiKey)
        .build()
    )

    def matcherGetWithSignature(path: String,
                                sender: PrivateKeyAccount,
                                timestamp: Long = System.currentTimeMillis(),
                                f: RequestBuilder => RequestBuilder = identity): Future[Response] =
      retrying {
        _get(s"${matcherNode.matcherApiEndpoint}$path")
          .setHeader("Timestamp", timestamp)
          .setHeader("Signature", Base58.encode(crypto.sign(sender, sender.publicKey ++ Longs.toByteArray(timestamp))))
          .build()
      }

    def matcherGetStatusCode(path: String, statusCode: Int): Future[MessageMatcherResponse] =
      matcherGet(path, statusCode = statusCode).as[MessageMatcherResponse]

    def matcherPost[A: Writes](path: String, body: A, waitForStatus: Boolean = false): Future[Response] =
      post(
        s"${matcherNode.matcherApiEndpoint}$path",
        (rb: RequestBuilder) =>
          rb.setHeader("Content-type", "application/json")
            .setHeader("Accept", "application/json")
            .setBody(stringify(toJson(body))),
        waitForStatus
      )

    def postWithAPiKey(path: String): Future[Response] =
      post(
        s"${matcherNode.matcherApiEndpoint}$path",
        (rb: RequestBuilder) =>
          rb.withApiKey(matcherNode.apiKey)
            .setHeader("Content-type", "application/json;charset=utf-8")
      )

    def orderStatus(orderId: String, assetPair: AssetPair, waitForStatus: Boolean = true): Future[MatcherStatusResponse] = {
      matcherGet(s"/matcher/orderbook/${assetPair.toUri}/$orderId", waitForStatus = waitForStatus)
        .as[MatcherStatusResponse]
    }

    def orderStatusExpectInvalidAssetId(orderId: String, assetPair: AssetPair, assetId: String): Future[Boolean] = {
      matcherGet(s"/matcher/orderbook/${assetPair.toUri}/$orderId") transform {
        case Failure(UnexpectedStatusCodeException(_, _, 404, responseBody)) =>
          Try(parse(responseBody).as[MessageMatcherResponse]) match {
            case Success(mr) if mr.message == s"Invalid Asset ID: $assetId" => Success(true)
            case Failure(f)                                                 => Failure(new RuntimeException(s"Failed to parse response: $f"))
          }
        case Success(r) => Failure(new RuntimeException(s"Unexpected matcher response: (${r.getStatusCode}) ${r.getResponseBody}"))
        case _          => Failure(new RuntimeException(s"Unexpected failure from matcher"))
      }
    }

    def orderBookExpectInvalidAssetId(assetPair: AssetPair, assetId: String): Future[Boolean] =
      matcherGet(s"/matcher/orderbook/${assetPair.toUri}") transform {
        case Failure(UnexpectedStatusCodeException(_, 404, responseBody)) =>
          Try(parse(responseBody).as[MessageMatcherResponse]) match {
            case Success(mr) if mr.message == s"Invalid Asset ID: $assetId" => Success(true)
            case Failure(f)                                                 => Failure(new RuntimeException(s"Failed to parse response: $f"))
          }
        case Success(r) => Failure(new RuntimeException(s"Unexpected matcher response: (${r.getStatusCode}) ${r.getResponseBody}"))
        case _          => Failure(new RuntimeException(s"Unexpected failure from matcher"))
      }

    def transactionsByOrder(orderId: String): Future[Seq[ExchangeTransaction]] =
      matcherGet(s"/matcher/transactions/$orderId").as[Seq[ExchangeTransaction]]

    def waitOrderInBlockchain(orderId: String, retryInterval: FiniteDuration = 1.second): Future[Seq[TransactionInfo]] =
      waitFor[Seq[ExchangeTransaction]](s"Exchange transactions for order $orderId")(_.transactionsByOrder(orderId), _.nonEmpty, retryInterval)
        .flatMap { txs =>
          assert(txs.nonEmpty, s"There is no exchange transaction for $orderId")
          Future.sequence { txs.map(tx => waitForTransaction(tx.id, retryInterval)) }
        }

    def orderBook(assetPair: AssetPair): Future[OrderBookResponse] =
      matcherGet(s"/matcher/orderbook/${assetPair.toUri}").as[OrderBookResponse]

<<<<<<< HEAD
    def orderBookExpectInvalidAssetId(assetPair: AssetPair, assetId: String): Future[Boolean] =
      matcherGet(s"/matcher/orderbook/${assetPair.toUri}") transform {
        case Failure(UnexpectedStatusCodeException(_, _, 404, responseBody)) =>
          Try(parse(responseBody).as[MessageMatcherResponse]) match {
            case Success(mr) if mr.message == s"Invalid Asset ID: $assetId" => Success(true)
            case Failure(f)                                                 => Failure(new RuntimeException(s"Failed to parse response: $f"))
          }
        case Success(r) => Failure(new RuntimeException(s"Unexpected matcher response: (${r.getStatusCode}) ${r.getResponseBody}"))
        case _          => Failure(new RuntimeException(s"Unexpected failure from matcher"))
      }

    def deleteOrderBook(assetPair: AssetPair): Future[MessageMatcherResponse] =
      retrying(_delete(s"${matcherNode.matcherApiEndpoint}/matcher/orderbook/${assetPair.toUri}").withApiKey(matcherNode.apiKey).build(),
               statusCode = 202)
        .as[MessageMatcherResponse]
=======
    def deleteOrderBook(assetPair: AssetPair): Future[OrderBookResponse] =
      retrying(_delete(s"${matcherNode.matcherApiEndpoint}/matcher/orderbook/${assetPair.toUri}").withApiKey(matcherNode.apiKey).build())
        .as[OrderBookResponse]
>>>>>>> 44f81e6c

    def marketStatus(assetPair: AssetPair): Future[MarketStatusResponse] =
      matcherGet(s"/matcher/orderbook/${assetPair.toUri}/status").as[MarketStatusResponse]

    def cancelOrder(sender: PrivateKeyAccount, assetPair: AssetPair, orderId: String): Future[MatcherStatusResponse] =
      matcherPost(s"/matcher/orderbook/${assetPair.toUri}/cancel", cancelRequest(sender, orderId)).as[MatcherStatusResponse]

    def expectCancelRejected(sender: PrivateKeyAccount, assetPair: AssetPair, orderId: String): Future[Unit] = {
      val requestUri = s"/matcher/orderbook/${assetPair.toUri}/cancel"
      matcherPost(requestUri, cancelRequest(sender, orderId)).transform {
        case Failure(UnexpectedStatusCodeException(_, _, 400, body)) if (Json.parse(body) \ "status").as[String] == "OrderCancelRejected" =>
          Success(())
        case Failure(cause) => Failure(cause)
        case Success(resp)  => Failure(UnexpectedStatusCodeException("POST", requestUri, resp.getStatusCode, resp.getResponseBody))
      }
    }

    def cancelOrdersForPair(sender: PrivateKeyAccount, assetPair: AssetPair, timestamp: Long): Future[MatcherStatusResponse] =
      matcherPost(s"/matcher/orderbook/${assetPair.toUri}/cancel", Json.toJson(batchCancelRequest(sender, timestamp)))
        .as[MatcherStatusResponse]

    def cancelAllOrders(sender: PrivateKeyAccount, timestamp: Long): Future[MatcherStatusResponse] =
      matcherPost(s"/matcher/orderbook/cancel", Json.toJson(batchCancelRequest(sender, timestamp))).as[MatcherStatusResponse]

    def cancelOrderWithApiKey(orderId: String): Future[MatcherStatusResponse] =
      postWithAPiKey(s"/matcher/orders/cancel/$orderId").as[MatcherStatusResponse]

    def fullOrdersHistory(sender: PrivateKeyAccount, activeOnly: Option[Boolean] = None): Future[Seq[OrderbookHistory]] =
      activeOnly match {
        case None =>
          matcherGetWithSignature(s"/matcher/orderbook/${Base58.encode(sender.publicKey)}", sender).as[Seq[OrderbookHistory]]
        case _ =>
          matcherGetWithSignature(s"/matcher/orderbook/${Base58.encode(sender.publicKey)}?activeOnly=${activeOnly.get}", sender)
            .as[Seq[OrderbookHistory]]
      }

    def orderHistoryByPair(sender: PrivateKeyAccount, assetPair: AssetPair, activeOnly: Boolean = false): Future[Seq[OrderbookHistory]] = {
      matcherGetWithSignature(s"/matcher/orderbook/${assetPair.toUri}/publicKey/${Base58.encode(sender.publicKey)}?activeOnly=$activeOnly", sender)
        .as[Seq[OrderbookHistory]]
    }

    def reservedBalance(sender: PrivateKeyAccount): Future[Map[String, Long]] =
      matcherGetWithSignature(s"/matcher/balance/reserved/${Base58.encode(sender.publicKey)}", sender).as[Map[String, Long]]

    def tradableBalance(sender: PrivateKeyAccount, assetPair: AssetPair): Future[Map[String, Long]] =
      matcherGet(s"/matcher/orderbook/${assetPair.toUri}/tradableBalance/${sender.address}").as[Map[String, Long]]

    def tradingMarkets(): Future[MarketDataInfo] = matcherGet(s"/matcher/orderbook").as[MarketDataInfo]

    def waitOrderStatus(assetPair: AssetPair,
                        orderId: String,
                        expectedStatus: String,
                        retryInterval: FiniteDuration = 1.second): Future[MatcherStatusResponse] = {
      waitFor[MatcherStatusResponse](
        s"order(amountAsset=${assetPair.amountAsset}, priceAsset=${assetPair.priceAsset}, orderId=$orderId) status == $expectedStatus")(
        _.orderStatus(orderId, assetPair),
        _.status == expectedStatus,
        5.seconds)
    }

    def waitOrderStatusAndAmount(assetPair: AssetPair,
                                 orderId: String,
                                 expectedStatus: String,
                                 expectedFilledAmount: Option[Long],
                                 retryInterval: FiniteDuration = 1.second): Future[MatcherStatusResponse] = {
      waitFor[MatcherStatusResponse](
        s"order(amountAsset=${assetPair.amountAsset}, priceAsset=${assetPair.priceAsset}, orderId=$orderId) status == $expectedStatus")(
        _.orderStatus(orderId, assetPair),
        s => s.status == expectedStatus && s.filledAmount == expectedFilledAmount,
        5.seconds)
    }

    def prepareOrder(sender: PrivateKeyAccount,
                     pair: AssetPair,
                     orderType: OrderType,
                     amount: Long,
                     price: Long,
                     fee: Long,
                     version: Byte,
                     timeToLive: Duration = 30.days - 1.seconds): Order = {
      val creationTime        = System.currentTimeMillis()
      val timeToLiveTimestamp = creationTime + timeToLive.toMillis
      val matcherPublicKey    = matcherNode.publicKey
      val unsigned =
        Order(sender, matcherPublicKey, pair, orderType, amount, price, creationTime, timeToLiveTimestamp, fee, Proofs.empty, version)
      Order.sign(unsigned, sender)
    }

    def placeOrder(order: Order): Future[MatcherResponse] =
      matcherPost("/matcher/orderbook", order.json()).as[MatcherResponse]

    def placeOrder(sender: PrivateKeyAccount,
                   pair: AssetPair,
                   orderType: OrderType,
                   amount: Long,
                   price: Long,
                   fee: Long,
                   version: Byte,
                   timeToLive: Duration = 30.days - 1.seconds): Future[MatcherResponse] = {
      val order = prepareOrder(sender, pair, orderType, amount, price, fee, version, timeToLive)
      matcherPost("/matcher/orderbook", order.json()).as[MatcherResponse]
    }

    def expectIncorrectOrderPlacement(order: Order,
                                      expectedStatusCode: Int,
                                      expectedStatus: String,
                                      expectedMessage: Option[String]): Future[Boolean] =
      matcherPost("/matcher/orderbook", order.json()) transform {
        case Failure(UnexpectedStatusCodeException(_, _, `expectedStatusCode`, responseBody)) =>
          expectedMessage match {
            case None =>
              Try(parse(responseBody).as[MatcherStatusResponse]) match {
                case Success(mr) if mr.status == expectedStatus => Success(true)
                case Failure(f)                                 => Failure(new RuntimeException(s"Failed to parse response: $f"))
              }
            case _ =>
              Try(parse(responseBody).as[MatcherErrorResponse]) match {
                case Success(mr) if mr.status.get == expectedStatus && mr.message == expectedMessage =>
                  Success(true)
                case Failure(f) =>
                  Failure(new RuntimeException(s"Failed to parse response: $f"))
              }

          }
        case Success(r) => Failure(new RuntimeException(s"Unexpected matcher response: (${r.getStatusCode}) ${r.getResponseBody}"))
        case _          => Failure(new RuntimeException(s"Unexpected failure from matcher"))
      }

    def ordersByAddress(sender: PrivateKeyAccount, activeOnly: Boolean): Future[Seq[OrderbookHistory]] =
      matcherGetWithApiKey(s"/matcher/orders/${sender.address}?activeOnly=$activeOnly").as[Seq[OrderbookHistory]]

    def getCurrentOffset: Future[QueueEventWithMeta.Offset] = matcherGetWithApiKey("/matcher/debug/currentOffset").as[QueueEventWithMeta.Offset]
    def getOldestSnapshotOffset: Future[QueueEventWithMeta.Offset] =
      matcherGetWithApiKey("/matcher/debug/oldestSnapshotOffset").as[QueueEventWithMeta.Offset]
    def getAllSnapshotOffsets: Future[Map[String, QueueEventWithMeta.Offset]] =
      matcherGetWithApiKey("/matcher/debug/allSnapshotOffsets").as[Map[String, QueueEventWithMeta.Offset]]

    def waitForStableOffset(confirmations: Int, maxTries: Int, interval: FiniteDuration): Future[Either[Unit, QueueEventWithMeta.Offset]] = {
      def loop(n: Int, currConfirmations: Int, currOffset: QueueEventWithMeta.Offset): Future[Either[Unit, QueueEventWithMeta.Offset]] =
        if (currConfirmations >= confirmations) Future.successful(Right(currOffset))
        else if (n > maxTries) Future.successful(Left(()))
        else
          GlobalTimer.instance
            .sleep(interval)
            .flatMap(_ => matcherNode.getCurrentOffset)
            .flatMap { freshOffset =>
              if (freshOffset == currOffset) loop(n + 1, currConfirmations + 1, freshOffset)
              else loop(n + 1, 0, freshOffset)
            }

      loop(0, 0, -1)
    }

    def matcherState(assetPairs: Seq[AssetPair], orders: IndexedSeq[Order], accounts: Seq[PrivateKeyAccount]): Future[MatcherState] =
      for {
        offset           <- matcherNode.getCurrentOffset
        snapshots        <- matcherNode.getAllSnapshotOffsets
        orderBooks       <- Future.traverse(assetPairs)(x => matcherNode.orderBook(x).map(r => x -> r))
        orderStatuses    <- Future.traverse(orders)(x => matcherNode.orderStatus(x.idStr(), x.assetPair).map(r => x.idStr() -> r))
        reservedBalances <- Future.traverse(accounts)(x => matcherNode.reservedBalance(x).map(r => x -> r))

        accountsOrderHistory = accounts.flatMap(a => assetPairs.map(p => a -> p))
        orderHistory <- Future.traverse(accountsOrderHistory) {
          case (account, pair) => matcherNode.orderHistoryByPair(account, pair).map(r => (account, pair, r))
        }
      } yield {
        val orderHistoryMap = orderHistory
          .groupBy(_._1) // group by accounts
          .map {
            case (account, xs) =>
              val assetPairHistory = xs.groupBy(_._2).map { // group by asset pair
                case (assetPair, historyRecords) => assetPair -> historyRecords.flatMap(_._3) // same as historyRecords.head._3
              }

              account -> (TreeMap.empty[AssetPair, Seq[OrderbookHistory]] ++ assetPairHistory)
          }

        clean {
          matcher.MatcherState(offset,
                               TreeMap(snapshots.toSeq: _*),
                               TreeMap(orderBooks: _*),
                               TreeMap(orderStatuses: _*),
                               TreeMap(reservedBalances: _*),
                               TreeMap(orderHistoryMap.toSeq: _*))
        }
      }

    private def clean(x: MatcherState): MatcherState = x.copy(
      orderBooks = x.orderBooks.map { case (k, v) => k -> v.copy(timestamp = 0L) }
    )
  }

  implicit class RequestBuilderOps(self: RequestBuilder) {
    def withApiKey(x: String): RequestBuilder = self.setHeader(api_key.name, x)
  }

  implicit class AssetPairExt(val p: AssetPair) extends AnyVal {
    def toUri: String = s"${AssetPair.assetIdStr(p.amountAsset)}/${AssetPair.assetIdStr(p.priceAsset)}"
  }

  private implicit val assetPairOrd: Ordering[AssetPair]                 = Ordering.by[AssetPair, String](_.key)
  private implicit val privateKeyAccountOrd: Ordering[PrivateKeyAccount] = Ordering.by[PrivateKeyAccount, String](_.stringRepr)
}<|MERGE_RESOLUTION|>--- conflicted
+++ resolved
@@ -111,31 +111,6 @@
 
     def orderBookExpectInvalidAssetId(assetPair: AssetPair, assetId: String): Future[Boolean] =
       matcherGet(s"/matcher/orderbook/${assetPair.toUri}") transform {
-        case Failure(UnexpectedStatusCodeException(_, 404, responseBody)) =>
-          Try(parse(responseBody).as[MessageMatcherResponse]) match {
-            case Success(mr) if mr.message == s"Invalid Asset ID: $assetId" => Success(true)
-            case Failure(f)                                                 => Failure(new RuntimeException(s"Failed to parse response: $f"))
-          }
-        case Success(r) => Failure(new RuntimeException(s"Unexpected matcher response: (${r.getStatusCode}) ${r.getResponseBody}"))
-        case _          => Failure(new RuntimeException(s"Unexpected failure from matcher"))
-      }
-
-    def transactionsByOrder(orderId: String): Future[Seq[ExchangeTransaction]] =
-      matcherGet(s"/matcher/transactions/$orderId").as[Seq[ExchangeTransaction]]
-
-    def waitOrderInBlockchain(orderId: String, retryInterval: FiniteDuration = 1.second): Future[Seq[TransactionInfo]] =
-      waitFor[Seq[ExchangeTransaction]](s"Exchange transactions for order $orderId")(_.transactionsByOrder(orderId), _.nonEmpty, retryInterval)
-        .flatMap { txs =>
-          assert(txs.nonEmpty, s"There is no exchange transaction for $orderId")
-          Future.sequence { txs.map(tx => waitForTransaction(tx.id, retryInterval)) }
-        }
-
-    def orderBook(assetPair: AssetPair): Future[OrderBookResponse] =
-      matcherGet(s"/matcher/orderbook/${assetPair.toUri}").as[OrderBookResponse]
-
-<<<<<<< HEAD
-    def orderBookExpectInvalidAssetId(assetPair: AssetPair, assetId: String): Future[Boolean] =
-      matcherGet(s"/matcher/orderbook/${assetPair.toUri}") transform {
         case Failure(UnexpectedStatusCodeException(_, _, 404, responseBody)) =>
           Try(parse(responseBody).as[MessageMatcherResponse]) match {
             case Success(mr) if mr.message == s"Invalid Asset ID: $assetId" => Success(true)
@@ -145,15 +120,23 @@
         case _          => Failure(new RuntimeException(s"Unexpected failure from matcher"))
       }
 
+    def transactionsByOrder(orderId: String): Future[Seq[ExchangeTransaction]] =
+      matcherGet(s"/matcher/transactions/$orderId").as[Seq[ExchangeTransaction]]
+
+    def waitOrderInBlockchain(orderId: String, retryInterval: FiniteDuration = 1.second): Future[Seq[TransactionInfo]] =
+      waitFor[Seq[ExchangeTransaction]](s"Exchange transactions for order $orderId")(_.transactionsByOrder(orderId), _.nonEmpty, retryInterval)
+        .flatMap { txs =>
+          assert(txs.nonEmpty, s"There is no exchange transaction for $orderId")
+          Future.sequence { txs.map(tx => waitForTransaction(tx.id, retryInterval)) }
+        }
+
+    def orderBook(assetPair: AssetPair): Future[OrderBookResponse] =
+      matcherGet(s"/matcher/orderbook/${assetPair.toUri}").as[OrderBookResponse]
+
     def deleteOrderBook(assetPair: AssetPair): Future[MessageMatcherResponse] =
       retrying(_delete(s"${matcherNode.matcherApiEndpoint}/matcher/orderbook/${assetPair.toUri}").withApiKey(matcherNode.apiKey).build(),
                statusCode = 202)
         .as[MessageMatcherResponse]
-=======
-    def deleteOrderBook(assetPair: AssetPair): Future[OrderBookResponse] =
-      retrying(_delete(s"${matcherNode.matcherApiEndpoint}/matcher/orderbook/${assetPair.toUri}").withApiKey(matcherNode.apiKey).build())
-        .as[OrderBookResponse]
->>>>>>> 44f81e6c
 
     def marketStatus(assetPair: AssetPair): Future[MarketStatusResponse] =
       matcherGet(s"/matcher/orderbook/${assetPair.toUri}/status").as[MarketStatusResponse]
