--- conflicted
+++ resolved
@@ -97,20 +97,10 @@
                                  expectedStatus: String,
                                  expectedFilledAmount: Option[Long],
                                  waitTime: Duration = OrderRequestAwaitTime): MatcherStatusResponse =
-<<<<<<< HEAD
       sync(async(m).waitOrderStatusAndAmount(assetPair, orderId, expectedStatus, expectedFilledAmount), waitTime)
-=======
-      Await.result(async(m).waitOrderStatusAndAmount(assetPair, orderId, expectedStatus, expectedFilledAmount), waitTime)
 
-    def waitOrderInBlockchain(orderId: String, retryInterval: FiniteDuration = 1.second): Unit =
-      Await.result(async(m).waitOrderInBlockchain(orderId, retryInterval), RequestAwaitTime)
-
-    def reservedBalance(sender: Node, waitTime: Duration = OrderRequestAwaitTime): Map[String, Long] =
-      reservedBalance(sender.privateKey, waitTime)
-
-    def reservedBalance(sender: PrivateKeyAccount, waitTime: Duration): Map[String, Long] =
-      Await.result(async(m).reservedBalance(sender), waitTime)
->>>>>>> 7e15ef32
+    def waitOrderInBlockchain(orderId: String, retryInterval: FiniteDuration = 1.second): Seq[TransactionInfo] =
+      sync(async(m).waitOrderInBlockchain(orderId, retryInterval))
 
     def reservedBalance(sender: PrivateKeyAccount, waitTime: Duration = OrderRequestAwaitTime): Map[String, Long] =
       sync(async(m).reservedBalance(sender), waitTime)
