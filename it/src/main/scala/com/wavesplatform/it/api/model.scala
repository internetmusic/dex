package com.wavesplatform.it.api

import com.wavesplatform.state.ByteStr
import com.wavesplatform.transaction.assets.exchange.AssetPair
import play.api.libs.json._

import scala.util.{Failure, Success}

// USCE no longer contains references to non-serializable Request/Response objects
// to work around https://github.com/scalatest/scalatest/issues/556
case class UnexpectedStatusCodeException(requestMethod: String, requestUrl: String, statusCode: Int, responseBody: String)
    extends Exception(s"Request: $requestMethod $requestUrl; Unexpected status code ($statusCode): $responseBody")

case class Status(blockchainHeight: Int, stateHeight: Int, updatedTimestamp: Long, updatedDate: String)
object Status {
  implicit val statusFormat: Format[Status] = Json.format
}

case class Peer(address: String, declaredAddress: String, peerName: String)
object Peer {
  implicit val peerFormat: Format[Peer] = Json.format
}

case class Address(address: String)
object Address {
  implicit val addressFormat: Format[Address] = Json.format
}

case class Balance(address: String, confirmations: Int, balance: Long)
object Balance {
  implicit val balanceFormat: Format[Balance] = Json.format
}

case class BalanceDetails(address: String, regular: Long, generating: Long, available: Long, effective: Long)
object BalanceDetails {
  implicit val balanceDetailsFormat: Format[BalanceDetails] = Json.format
}

case class AssetBalance(address: String, assetId: String, balance: Long)
object AssetBalance {
  implicit val assetBalanceFormat: Format[AssetBalance] = Json.format
}

case class CompiledScript(script: String, complexity: Long, extraFee: Long)
object CompiledScript {
  implicit val compiledScriptFormat: Format[CompiledScript] = Json.format
}

case class FullAssetInfo(assetId: String,
                         balance: Long,
                         reissuable: Boolean,
                         minSponsoredAssetFee: Option[Long],
                         sponsorBalance: Option[Long],
                         quantity: Long)
object FullAssetInfo {
  implicit val fullAssetInfoFormat: Format[FullAssetInfo] = Json.format
}

case class FullAssetsInfo(address: String, balances: List[FullAssetInfo])
object FullAssetsInfo {
  implicit val fullAssetsInfoFormat: Format[FullAssetsInfo] = Json.format
}

case class ScriptAssetInfo(scriptComplexity: Long, script: String, scriptText: String)
object ScriptAssetInfo {
  implicit val scriptAssetInfoFormat: Format[ScriptAssetInfo] = Json.format
}

case class AssetInfo(assetId: String,
                     issueHeight: Int,
                     issueTimestamp: Long,
                     issuer: String,
                     name: String,
                     description: String,
                     decimals: Int,
                     reissuable: Boolean,
                     quantity: Long,
                     minSponsoredAssetFee: Option[Long],
                     scriptDetails: Option[ScriptAssetInfo])
object AssetInfo {
  implicit val AssetInfoFormat: Format[AssetInfo] = Json.format
}

case class Transaction(`type`: Int, id: String, fee: Long, timestamp: Long, sender: Option[String])
object Transaction {
  implicit val transactionFormat: Format[Transaction] = Json.format
}

case class TransactionInfo(`type`: Int,
                           id: String,
                           fee: Long,
                           timestamp: Long,
                           sender: Option[String],
                           height: Int,
                           minSponsoredAssetFee: Option[Long],
                           recipient: Option[String])
object TransactionInfo {
  implicit val format: Format[TransactionInfo] = Json.format
}

case class OrderInfo(id: String,
                     version: Option[Byte],
                     sender: String,
                     senderPublicKey: String,
                     matcherPublicKey: String,
                     assetPair: AssetPairResponse,
                     orderType: String,
                     amount: Long,
                     price: Long,
                     timestamp: Long,
                     expiration: Long,
                     matcherFee: Long,
                     signature: String,
                     proofs: Option[Seq[String]])
object OrderInfo {
  implicit val transactionFormat: Format[OrderInfo] = Json.format
}

case class AssetPairResponse(amountAsset: Option[String], priceAsset: Option[String])
object AssetPairResponse {
  implicit val pairResponseFormat: Format[AssetPairResponse] = Json.format
}

case class ExchangeTransaction(`type`: Int,
                               version: Option[Byte],
                               id: String,
                               sender: String,
                               senderPublicKey: String,
                               fee: Long,
                               timestamp: Long,
<<<<<<< HEAD
                               signature: Option[String],
                               proofs: Option[Seq[String]],
=======
                               version: Byte,
>>>>>>> 44f81e6c
                               order1: OrderInfo,
                               order2: OrderInfo,
                               amount: Long,
                               price: Long,
                               buyMatcherFee: Long,
                               sellMatcherFee: Long,
                               height: Option[Int])
object ExchangeTransaction {
  implicit val transactionFormat: Format[ExchangeTransaction] = Json.format
}

case class Block(signature: String,
                 height: Int,
                 timestamp: Long,
                 generator: String,
                 transactions: Seq[Transaction],
                 fee: Long,
                 features: Option[Seq[Short]])
object Block {
  implicit val blockFormat: Format[Block] = Json.format
}

case class BlockHeaders(signature: String,
                        height: Int,
                        timestamp: Long,
                        generator: String,
                        transactionCount: Int,
                        blocksize: Int,
                        features: Option[Set[Short]])
object BlockHeaders {
  implicit val blockHeadersFormat: Format[BlockHeaders] = Json.format
}

case class MatcherMessage(id: String)
object MatcherMessage {
  implicit val matcherMessageFormat: Format[MatcherMessage] = Json.format
}

case class MatcherResponse(status: String, message: MatcherMessage)
object MatcherResponse {
  implicit val matcherResponseFormat: Format[MatcherResponse] = Json.format
}

case class MatcherErrorResponse(status: Option[String], message: Option[String])
object MatcherErrorResponse {
  implicit val matcherErrorResponseFormat: Format[MatcherErrorResponse] = Json.format
}

case class MarketDataInfo(matcherPublicKey: String, markets: Seq[MarketData])
object MarketDataInfo {
  implicit val marketDataInfoResponseFormat: Format[MarketDataInfo] = Json.format
}

case class AssetDecimalsInfo(decimals: Byte)
object AssetDecimalsInfo {
  implicit val assetDecimalsInfoResponseFormat: Format[AssetDecimalsInfo] = Json.format
}

case class MarketData(amountAssetName: String,
                      priceAssetName: String,
                      created: Long,
                      amountAssetInfo: Option[AssetDecimalsInfo],
                      priceAssetInfo: Option[AssetDecimalsInfo])
object MarketData {
  implicit val marketData: Format[MarketData] = Json.format
}

case class MatcherStatusResponse(status: String, filledAmount: Option[Long])
object MatcherStatusResponse {
  implicit val matcherStatusResponseFormat: Format[MatcherStatusResponse] = Json.format
}

case class MessageMatcherResponse(message: String)
object MessageMatcherResponse {
  implicit val messageMatcherResponseFormat: Format[MessageMatcherResponse] = Json.format
}

case class OrderbookHistory(id: String,
                            `type`: String,
                            amount: Long,
                            price: Long,
                            timestamp: Long,
                            filled: Int,
                            status: String,
                            assetPair: AssetPair) {
  def isActive: Boolean = status == "PartiallyFilled" || status == "Accepted"
}
object OrderbookHistory {
  implicit val byteStrFormat: Format[ByteStr] = Format(
    Reads {
      case JsString(str) =>
        ByteStr.decodeBase58(str) match {
          case Success(x) => JsSuccess(x)
          case Failure(e) => JsError(e.getMessage)
        }

      case _ => JsError("Can't read ByteStr")
    },
    Writes(x => JsString(x.base58))
  )

  implicit val assetPairFormat: Format[AssetPair] = Json.format[AssetPair]

  implicit val orderbookHistory: Format[OrderbookHistory] = Json.format
}

case class PairResponse(amountAsset: String, priceAsset: String)
object PairResponse {
  implicit val pairResponseFormat: Format[PairResponse] = Json.format
}

case class LevelResponse(amount: Long, price: Long)
object LevelResponse {
  implicit val levelResponseFormat: Format[LevelResponse] = Json.format
}

case class OrderBookResponse(timestamp: Long, pair: PairResponse, bids: List[LevelResponse], asks: List[LevelResponse])
object OrderBookResponse {
  implicit val orderBookResponseFormat: Format[OrderBookResponse] = Json.format
}

case class MarketStatusResponse(lastPrice: Option[Long],
                                lastSide: Option[String],
                                bid: Option[Long],
                                bidAmount: Option[Long],
                                ask: Option[Long],
                                askAmount: Option[Long])
object MarketStatusResponse {
  implicit val marketResponseFormat: Format[MarketStatusResponse] = Json.format
}

case class DebugInfo(stateHeight: Long, stateHash: Long)
object DebugInfo {
  implicit val debugInfoFormat: Format[DebugInfo] = Json.format
}

case class BlacklistedPeer(hostname: String, timestamp: Long, reason: String)
object BlacklistedPeer {
  implicit val blacklistedPeerFormat: Format[BlacklistedPeer] = Json.format
}

case class State(address: String, miningBalance: Long, timestamp: Long)
object State {
  implicit val StateFormat: Format[State] = Json.format
}

case class FeeInfo(feeAssetId: Option[String], feeAmount: Long)
object FeeInfo {
  implicit val format: Format[FeeInfo] = Json.format
}

// Obsolete payment request
case class PaymentRequest(amount: Long, fee: Long, sender: String, recipient: String)
object PaymentRequest {
  implicit val paymentFormat: Format[PaymentRequest] = Json.format
}<|MERGE_RESOLUTION|>--- conflicted
+++ resolved
@@ -128,12 +128,7 @@
                                senderPublicKey: String,
                                fee: Long,
                                timestamp: Long,
-<<<<<<< HEAD
-                               signature: Option[String],
                                proofs: Option[Seq[String]],
-=======
-                               version: Byte,
->>>>>>> 44f81e6c
                                order1: OrderInfo,
                                order2: OrderInfo,
                                amount: Long,
