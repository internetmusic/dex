--- conflicted
+++ resolved
@@ -51,17 +51,14 @@
 
   "sell order could be placed" in {
     // Alice places sell order
-    val (id, status) = matcherPlaceOrder(matcherNode, 
+    val (id, status) = matcherPlaceOrder(matcherNode,
       prepareOrder(aliceNode, matcherNode, aliceWavesPair, OrderType.SELL, 2 * Waves * Order.PriceConstant, 500, 70.seconds))
     status shouldBe "OrderAccepted"
     aliceSell1 = id
     // Alice checks that the order in order book
-<<<<<<< HEAD
     matcherCheckOrderStatus(matcherNode, aliceAsset, id) shouldBe "Accepted"
-=======
     waitForOrderStatus(aliceAsset, id, "Accepted", 1.minute)
     matcherCheckOrderStatus(id) shouldBe "Accepted"
->>>>>>> 845fddf0
 
     // Alice check that order is correct
     val orders = matcherGetOrderBook(matcherNode, aliceAsset )
