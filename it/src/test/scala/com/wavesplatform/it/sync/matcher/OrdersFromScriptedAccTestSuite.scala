--- conflicted
+++ resolved
@@ -1,25 +1,21 @@
 package com.wavesplatform.it.sync.matcher
 
-import com.typesafe.config.{Config}
+import com.typesafe.config.{Config, ConfigFactory}
 import com.wavesplatform.it._
 import com.wavesplatform.it.api.SyncHttpApi._
 import com.wavesplatform.it.api.SyncMatcherHttpApi._
+import com.wavesplatform.it.sync._
 import com.wavesplatform.it.transactions.NodesFromDocker
 import com.wavesplatform.it.util._
 import com.wavesplatform.state.ByteStr
 import com.wavesplatform.transaction.assets.exchange.{AssetPair, Order, OrderType}
+import com.wavesplatform.transaction.smart.SetScriptTransaction
+import com.wavesplatform.transaction.smart.script.ScriptCompiler
 import org.scalatest.{BeforeAndAfterAll, CancelAfterFailure, FreeSpec, Matchers}
-import com.wavesplatform.it.sync._
-import com.wavesplatform.transaction.smart.SetScriptTransaction
 import play.api.libs.json.JsNumber
 
 import scala.concurrent.duration._
-<<<<<<< HEAD
 import scala.util.Random
-=======
-import com.wavesplatform.it.sync.matcher.config.MatcherDefaultConfig._
-import com.wavesplatform.transaction.smart.script.ScriptCompiler
->>>>>>> 5d117193
 
 class OrdersFromScriptedAccTestSuite
     extends FreeSpec
@@ -49,16 +45,8 @@
     aliceNode.assertAssetBalance(aliceNode.address, aliceAsset, someAssetAmount)
     aliceNode.assertAssetBalance(matcherNode.address, aliceAsset, 0)
 
-<<<<<<< HEAD
     "setScript at account" in {
-      val scriptText = {
-        val sc = Parser(s"""true""".stripMargin).get.value
-        CompilerV1(dummyCompilerContext, sc).explicitGet()._1
-      }
-=======
-    "make Bob's address as scripted" in {
       val scriptText = s"""true""".stripMargin
->>>>>>> 5d117193
 
       val script = ScriptCompiler(scriptText).explicitGet()._1
       val setScriptTransaction = SetScriptTransaction
