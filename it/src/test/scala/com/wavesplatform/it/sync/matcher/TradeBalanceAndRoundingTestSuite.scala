package com.wavesplatform.it.sync.matcher

import com.typesafe.config.Config
import com.wavesplatform.it.api.AssetDecimalsInfo
import com.wavesplatform.it.api.SyncHttpApi._
import com.wavesplatform.it.api.SyncMatcherHttpApi._
import com.wavesplatform.it.matcher.MatcherSuiteBase
import com.wavesplatform.it.sync._
import com.wavesplatform.it.sync.matcher.config.MatcherPriceAssetConfig._
import com.wavesplatform.it.util._
import com.wavesplatform.matcher.model.LimitOrder
import com.wavesplatform.transaction.assets.exchange.OrderType.{BUY, SELL}
import com.wavesplatform.transaction.assets.exchange.{Order, OrderType}

import scala.concurrent.duration._
import scala.math.BigDecimal.RoundingMode

class TradeBalanceAndRoundingTestSuite extends MatcherSuiteBase {

  override protected def nodeConfigs: Seq[Config] = Configs

  Seq(IssueUsdTx, IssueEthTx, IssueWctTx).map(createSignedIssueRequest).map(matcherNode.signedIssue).foreach { tx =>
    matcherNode.waitForTransaction(tx.id)
  }

<<<<<<< HEAD
  Seq(
    aliceNode.transfer(aliceNode.address, aliceAcc.address, defaultAssetQuantity, 100000, Some(UsdId.toString), None, 2),
    aliceNode.transfer(aliceNode.address, aliceAcc.address, defaultAssetQuantity, 100000, Some(EthId.toString), None, 2),
    bobNode.transfer(bobNode.address, bobAcc.address, defaultAssetQuantity, 100000, Some(WctId.toString), None, 2)
  ).foreach { tx =>
    matcherNode.waitForTransaction(tx.id)
  }

  "Alice and Bob trade WAVES-USD" - {
    nodes.waitForHeightArise()
    val aliceWavesBalanceBefore = matcherNode.accountBalances(aliceAcc.address)._1
    val bobWavesBalanceBefore   = matcherNode.accountBalances(bobAcc.address)._1
=======
  Seq(IssueUsdTx, IssueEthTx, IssueWctTx).map(createSignedIssueRequest).map(matcherNode.signedIssue).foreach { x =>
    matcherNode.waitForTransaction(x.id)
  }

  "Alice and Bob trade WAVES-USD" - {
    val aliceWavesBalanceBefore = matcherNode.accountBalances(aliceNode.address)._1
    val bobWavesBalanceBefore   = matcherNode.accountBalances(bobNode.address)._1
>>>>>>> 7e15ef32

    val price           = 238
    val buyOrderAmount  = 425532L
    val sellOrderAmount = 3100000000L

    val correctedSellAmount = correctAmount(sellOrderAmount, price)

    val adjustedAmount = receiveAmount(OrderType.BUY, buyOrderAmount, price)
    val adjustedTotal  = receiveAmount(OrderType.SELL, buyOrderAmount, price)

    log.debug(s"correctedSellAmount: $correctedSellAmount, adjustedAmount: $adjustedAmount, adjustedTotal: $adjustedTotal")

    "place usd-waves order" in {
      // Alice wants to sell USD for Waves

      val bobOrder1   = matcherNode.prepareOrder(bobAcc, wavesUsdPair, OrderType.SELL, sellOrderAmount, price)
      val bobOrder1Id = matcherNode.placeOrder(bobOrder1).message.id
      matcherNode.waitOrderStatus(wavesUsdPair, bobOrder1Id, "Accepted", 1.minute)
      matcherNode.reservedBalance(bobAcc)("WAVES") shouldBe sellOrderAmount + matcherFee
      matcherNode.tradableBalance(bobAcc, wavesUsdPair)("WAVES") shouldBe bobWavesBalanceBefore - (sellOrderAmount + matcherFee)

      val aliceOrder   = matcherNode.prepareOrder(aliceAcc, wavesUsdPair, OrderType.BUY, buyOrderAmount, price)
      val aliceOrderId = matcherNode.placeOrder(aliceOrder).message.id
      matcherNode.waitOrderStatusAndAmount(wavesUsdPair, aliceOrderId, "Filled", Some(420169L), 1.minute)

      // Bob wants to buy some USD
      matcherNode.waitOrderStatusAndAmount(wavesUsdPair, bobOrder1Id, "PartiallyFilled", Some(420169L), 1.minute)

      // Each side get fair amount of assets
      val exchangeTx = matcherNode.transactionsByOrder(aliceOrder.idStr()).headOption.getOrElse(fail("Expected an exchange transaction"))
      nodes.waitForHeightAriseAndTxPresent(exchangeTx.id)
    }

    "get opened trading markets. USD price-asset " in {
      val openMarkets = matcherNode.tradingMarkets()
      openMarkets.markets.size shouldBe 1
      val markets = openMarkets.markets.head

      markets.amountAssetName shouldBe "WAVES"
      markets.amountAssetInfo shouldBe Some(AssetDecimalsInfo(8))

      markets.priceAssetName shouldBe usdAssetName
      markets.priceAssetInfo shouldBe Some(AssetDecimalsInfo(Decimals))
    }

    "check usd and waves balance after fill" in {
      val aliceWavesBalanceAfter = matcherNode.accountBalances(aliceAcc.address)._1
      val aliceUsdBalance        = matcherNode.assetBalance(aliceAcc.address, UsdId.base58).balance

      val bobWavesBalanceAfter = matcherNode.accountBalances(bobAcc.address)._1
      val bobUsdBalance        = matcherNode.assetBalance(bobAcc.address, UsdId.base58).balance

      (aliceWavesBalanceAfter - aliceWavesBalanceBefore) should be(
        adjustedAmount - (BigInt(matcherFee) * adjustedAmount / buyOrderAmount).bigInteger.longValue())

      aliceUsdBalance - defaultAssetQuantity should be(-adjustedTotal)
      bobWavesBalanceAfter - bobWavesBalanceBefore should be(
        -adjustedAmount - (BigInt(matcherFee) * adjustedAmount / sellOrderAmount).bigInteger.longValue())
      bobUsdBalance should be(adjustedTotal)
    }

    "check filled amount and tradable balance" in {
      val bobsOrderId  = matcherNode.fullOrderHistory(bobAcc).head.id
      val filledAmount = matcherNode.orderStatus(bobsOrderId, wavesUsdPair).filledAmount.getOrElse(0L)

      filledAmount shouldBe adjustedAmount
    }

    "check reserved balance" in {
      val reservedFee = BigInt(matcherFee) - (BigInt(matcherFee) * adjustedAmount / sellOrderAmount)
      log.debug(s"reservedFee: $reservedFee")
      val expectedBobReservedBalance = correctedSellAmount - adjustedAmount + reservedFee
      matcherNode.reservedBalance(bobAcc)("WAVES") shouldBe expectedBobReservedBalance

      matcherNode.reservedBalance(aliceAcc) shouldBe empty
    }

    "check waves-usd tradable balance" in {
      val expectedBobTradableBalance = bobWavesBalanceBefore - (correctedSellAmount + matcherFee)
      matcherNode.tradableBalance(bobAcc, wavesUsdPair)("WAVES") shouldBe expectedBobTradableBalance
      matcherNode.tradableBalance(aliceAcc, wavesUsdPair)("WAVES") shouldBe aliceNode.accountBalances(aliceAcc.address)._1

      val orderId = matcherNode.fullOrderHistory(bobAcc).head.id
      matcherNode.fullOrderHistory(bobAcc).size should be(1)
      matcherNode.cancelOrder(bobAcc, wavesUsdPair, orderId)
      matcherNode.waitOrderStatus(wavesUsdPair, orderId, "Cancelled", 1.minute)
      matcherNode.tradableBalance(bobAcc, wavesUsdPair)("WAVES") shouldBe bobNode.accountBalances(bobAcc.address)._1
    }
  }

  "Alice and Bob trade WAVES-USD check CELLING" - {
    val price2           = 289
    val buyOrderAmount2  = 0.07.waves
    val sellOrderAmount2 = 3.waves

    val correctedSellAmount2 = correctAmount(sellOrderAmount2, price2)

    "place usd-waves order" in {
      // Alice wants to sell USD for Waves
      val bobWavesBalanceBefore = matcherNode.accountBalances(bobAcc.address)._1
      matcherNode.tradableBalance(bobAcc, wavesUsdPair)("WAVES")
      val bobOrder1   = matcherNode.prepareOrder(bobAcc, wavesUsdPair, OrderType.SELL, sellOrderAmount2, price2)
      val bobOrder1Id = matcherNode.placeOrder(bobOrder1).message.id
      matcherNode.waitOrderStatus(wavesUsdPair, bobOrder1Id, "Accepted", 1.minute)

      matcherNode.reservedBalance(bobAcc)("WAVES") shouldBe correctedSellAmount2 + matcherFee
      matcherNode.tradableBalance(bobAcc, wavesUsdPair)("WAVES") shouldBe bobWavesBalanceBefore - (correctedSellAmount2 + matcherFee)

      val aliceOrder   = matcherNode.prepareOrder(aliceAcc, wavesUsdPair, OrderType.BUY, buyOrderAmount2, price2)
      val aliceOrderId = matcherNode.placeOrder(aliceOrder).message.id
      matcherNode.waitOrderStatus(wavesUsdPair, aliceOrderId, "Filled", 1.minute)

      // Bob wants to buy some USD
      matcherNode.waitOrderStatus(wavesUsdPair, bobOrder1Id, "PartiallyFilled", 1.minute)

      // Each side get fair amount of assets
      val exchangeTx = matcherNode.transactionsByOrder(aliceOrder.idStr()).headOption.getOrElse(fail("Expected an exchange transaction"))
      nodes.waitForHeightAriseAndTxPresent(exchangeTx.id)
      matcherNode.cancelOrder(bobAcc, wavesUsdPair, bobOrder1Id)
    }

  }

  "Alice and Bob trade WCT-USD sell price less than buy price" - {
    "place wcd-usd order corrected by new price sell amount less then initial one" in {
      val buyPrice   = 247700
      val sellPrice  = 135600
      val buyAmount  = 46978
      val sellAmount = 56978

      val bobOrderId = matcherNode.placeOrder(bobAcc, wctUsdPair, SELL, sellAmount, sellPrice).message.id
      matcherNode.waitOrderStatus(wctUsdPair, bobOrderId, "Accepted", 1.minute)
      val aliceOrderId = matcherNode.placeOrder(aliceAcc, wctUsdPair, BUY, buyAmount, buyPrice).message.id
      matcherNode.waitOrderStatus(wctUsdPair, aliceOrderId, "Filled", 1.minute)

      val exchangeTx = matcherNode.transactionsByOrder(aliceOrderId).headOption.getOrElse(fail("Expected an exchange transaction"))
      nodes.waitForHeightAriseAndTxPresent(exchangeTx.id)
      matcherNode.cancelOrder(bobAcc, wctUsdPair, bobOrderId)

      matcherNode.waitOrderStatus(wctUsdPair, bobOrderId, "Cancelled", 1.minute)

      matcherNode.reservedBalance(bobAcc) shouldBe empty
      matcherNode.reservedBalance(aliceAcc) shouldBe empty
    }
  }

  "Alice and Bob trade WCT-USD 1" - {
    val wctUsdSellAmount = 347
    val wctUsdBuyAmount  = 146
    val wctUsdPrice      = 12739213

    "place wct-usd order" in {
      nodes.waitForSameBlockHeadesAt(nodes.map(_.height).max + 1)

      val aliceUsdBalance   = matcherNode.assetBalance(aliceAcc.address, UsdId.base58).balance
      val bobUsdBalance     = matcherNode.assetBalance(bobAcc.address, UsdId.base58).balance
      val bobWctInitBalance = matcherNode.assetBalance(bobAcc.address, WctId.base58).balance

      val bobOrderId = matcherNode.placeOrder(bobAcc, wctUsdPair, SELL, wctUsdSellAmount, wctUsdPrice).message.id
      matcherNode.waitOrderStatus(wctUsdPair, bobOrderId, "Accepted", 1.minute)

      val aliceOrderId = matcherNode.placeOrder(aliceAcc, wctUsdPair, BUY, wctUsdBuyAmount, wctUsdPrice).message.id
      matcherNode.waitOrderStatus(wctUsdPair, aliceOrderId, "Filled", 1.minute)

      val exchangeTx = matcherNode.transactionsByOrder(aliceOrderId).headOption.getOrElse(fail("Expected an exchange transaction"))
      nodes.waitForHeightAriseAndTxPresent(exchangeTx.id)

      val executedAmount         = correctAmount(wctUsdBuyAmount, wctUsdPrice) // 142
      val bobReceiveUsdAmount    = receiveAmount(SELL, wctUsdBuyAmount, wctUsdPrice)
      val expectedReservedBobWct = wctUsdSellAmount - executedAmount // 205 = 347 - 142

      matcherNode.reservedBalance(bobAcc)(s"$WctId") shouldBe expectedReservedBobWct
      // 999999999652 = 999999999999 - 142 - 205
      matcherNode.tradableBalance(bobAcc, wctUsdPair)(s"$WctId") shouldBe bobWctInitBalance - executedAmount - expectedReservedBobWct
      matcherNode.tradableBalance(bobAcc, wctUsdPair)(s"$UsdId") shouldBe bobUsdBalance + bobReceiveUsdAmount

      matcherNode.reservedBalance(aliceAcc) shouldBe empty
      matcherNode.tradableBalance(aliceAcc, wctUsdPair)(s"$UsdId") shouldBe aliceUsdBalance - bobReceiveUsdAmount

      val expectedReservedWaves = matcherFee - LimitOrder.getPartialFee(matcherFee, wctUsdSellAmount, executedAmount)
      matcherNode.reservedBalance(bobAcc)("WAVES") shouldBe expectedReservedWaves

      matcherNode.cancelOrder(bobAcc, wctUsdPair, matcherNode.fullOrderHistory(bobAcc).head.id)
    }

    "reserved balance is empty after the total execution" in {
      val aliceOrderId = matcherNode.placeOrder(aliceAcc, wctUsdPair, BUY, 5000000, 100000).message.id
      matcherNode.waitOrderStatus(wctUsdPair, aliceOrderId, "Accepted", 1.minute)

      val bobOrderId = matcherNode.placeOrder(bobAcc, wctUsdPair, SELL, 5000000, 99908).message.id
      matcherNode.waitOrderStatus(wctUsdPair, bobOrderId, "Filled", 1.minute)
      matcherNode.waitOrderStatus(wctUsdPair, aliceOrderId, "Filled", 1.minute)

      val exchangeTx = matcherNode.transactionsByOrder(bobOrderId).headOption.getOrElse(fail("Expected an exchange transaction"))
      nodes.waitForHeightAriseAndTxPresent(exchangeTx.id)

      matcherNode.reservedBalance(aliceAcc) shouldBe empty
      matcherNode.reservedBalance(bobAcc) shouldBe empty
    }

  }

  "get opened trading markets. Check WCT-USD" in {
    val openMarkets = matcherNode.tradingMarkets()
    val markets     = openMarkets.markets.last

    markets.amountAssetName shouldBe wctAssetName
    markets.amountAssetInfo shouldBe Some(AssetDecimalsInfo(Decimals))

    markets.priceAssetName shouldBe usdAssetName
    markets.priceAssetInfo shouldBe Some(AssetDecimalsInfo(Decimals))
  }

  "Alice and Bob trade WCT-WAVES on not enough fee when place order" - {
    val wctWavesSellAmount = 2
    val wctWavesPrice      = 11234560000000L

    "bob lease all waves exact half matcher fee" in {
      val leasingAmount = bobNode.accountBalances(bobAcc.address)._1 - leasingFee - matcherFee / 2
      val leaseTxId     = bobNode.lease(bobAcc.address, matcherAcc.address, leasingAmount, leasingFee, 2).id
      nodes.waitForHeightAriseAndTxPresent(leaseTxId)
      val bobOrderId = matcherNode.placeOrder(bobAcc, wctWavesPair, SELL, wctWavesSellAmount, wctWavesPrice).message.id
      matcherNode.waitOrderStatus(wctWavesPair, bobOrderId, "Accepted", 1.minute)

      matcherNode.tradableBalance(bobAcc, wctWavesPair)("WAVES") shouldBe matcherFee / 2 + receiveAmount(SELL, wctWavesSellAmount, wctWavesPrice) - matcherFee
      matcherNode.cancelOrder(bobAcc, wctWavesPair, bobOrderId)

      assertBadRequestAndResponse(matcherNode.placeOrder(bobAcc, wctWavesPair, SELL, wctWavesSellAmount / 2, wctWavesPrice),
                                  "Not enough tradable balance")

      val cancelLeaseTxId = bobNode.cancelLease(bobAcc.address, leaseTxId, leasingFee, 2).id
      nodes.waitForHeightAriseAndTxPresent(cancelLeaseTxId)
    }
  }

  "Alice and Bob trade ETH-WAVES" - {
    "reserved balance is empty after the total execution" in {
      val counterId1 = matcherNode.placeOrder(aliceAcc, ethWavesPair, SELL, 2864310, 300000).message.id
      matcherNode.waitOrderStatus(ethWavesPair, counterId1, "Accepted", 1.minute)

      val counterId2 = matcherNode.placeOrder(aliceAcc, ethWavesPair, SELL, 7237977, 300000).message.id
      matcherNode.waitOrderStatus(ethWavesPair, counterId2, "Accepted", 1.minute)

      val submittedId = matcherNode.placeOrder(bobAcc, ethWavesPair, BUY, 4373667, 300000).message.id

      matcherNode.waitOrderStatus(ethWavesPair, counterId1, "Filled", 1.minute)
      matcherNode.waitOrderStatus(ethWavesPair, counterId2, "PartiallyFilled", 1.minute)
      matcherNode.waitOrderStatus(ethWavesPair, submittedId, "Filled", 1.minute)

      val exchangeTx = matcherNode.transactionsByOrder(submittedId).headOption.getOrElse(fail("Expected an exchange transaction"))
      nodes.waitForHeightAriseAndTxPresent(exchangeTx.id)

      matcherNode.reservedBalance(bobAcc) shouldBe empty
      matcherNode.cancelOrder(aliceAcc, ethWavesPair, counterId2)
    }
  }

  "Submitted order Canceled during match" in {
    val bobOrder   = matcherNode.prepareOrder(matcherAcc, wavesUsdPair, OrderType.SELL, 10000000L, 10L)
    val bobOrderId = matcherNode.placeOrder(bobOrder).message.id
    matcherNode.waitOrderStatus(wavesUsdPair, bobOrderId, "Accepted", 1.minute)

    val aliceOrder   = matcherNode.prepareOrder(aliceAcc, wavesUsdPair, OrderType.BUY, 100000L, 1000L)
    val aliceOrderId = matcherNode.placeOrder(aliceOrder).message.id

    matcherNode.waitOrderStatusAndAmount(wavesUsdPair, aliceOrderId, "Filled", Some(0), 1.minute)

    withClue("Alice's reserved balance:") {
      matcherNode.reservedBalance(aliceAcc) shouldBe empty
    }

    val aliceOrders = matcherNode.ordersByAddress(aliceAcc, activeOnly = false, 1.minute)
    aliceOrders should not be empty

    val order = aliceOrders.find(_.id == aliceOrderId).getOrElse(throw new IllegalStateException(s"Alice should have the $aliceOrderId order"))
    order.status shouldBe "Filled"

    matcherNode.cancelOrder(matcherAcc, wavesUsdPair, bobOrderId)
  }

  def correctAmount(a: Long, price: Long): Long = {
    val settledTotal = (BigDecimal(price) * a / Order.PriceConstant).setScale(0, RoundingMode.FLOOR).toLong
    (BigDecimal(settledTotal) / price * Order.PriceConstant).setScale(0, RoundingMode.CEILING).toLong
  }

  def receiveAmount(ot: OrderType, matchAmount: Long, matchPrice: Long): Long =
    if (ot == BUY) correctAmount(matchAmount, matchPrice)
    else {
      (BigInt(matchAmount) * matchPrice / Order.PriceConstant).bigInteger.longValueExact()
    }

}<|MERGE_RESOLUTION|>--- conflicted
+++ resolved
@@ -23,7 +23,6 @@
     matcherNode.waitForTransaction(tx.id)
   }
 
-<<<<<<< HEAD
   Seq(
     aliceNode.transfer(aliceNode.address, aliceAcc.address, defaultAssetQuantity, 100000, Some(UsdId.toString), None, 2),
     aliceNode.transfer(aliceNode.address, aliceAcc.address, defaultAssetQuantity, 100000, Some(EthId.toString), None, 2),
@@ -33,18 +32,8 @@
   }
 
   "Alice and Bob trade WAVES-USD" - {
-    nodes.waitForHeightArise()
     val aliceWavesBalanceBefore = matcherNode.accountBalances(aliceAcc.address)._1
     val bobWavesBalanceBefore   = matcherNode.accountBalances(bobAcc.address)._1
-=======
-  Seq(IssueUsdTx, IssueEthTx, IssueWctTx).map(createSignedIssueRequest).map(matcherNode.signedIssue).foreach { x =>
-    matcherNode.waitForTransaction(x.id)
-  }
-
-  "Alice and Bob trade WAVES-USD" - {
-    val aliceWavesBalanceBefore = matcherNode.accountBalances(aliceNode.address)._1
-    val bobWavesBalanceBefore   = matcherNode.accountBalances(bobNode.address)._1
->>>>>>> 7e15ef32
 
     val price           = 238
     val buyOrderAmount  = 425532L
