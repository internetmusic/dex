--- conflicted
+++ resolved
@@ -290,7 +290,6 @@
       usesProofs = false
     )
 
-<<<<<<< HEAD
     for ((o1ver, o2ver, tver) <- Seq(
            (1: Byte, 1: Byte, 1: Byte),
            (1: Byte, 1: Byte, 2: Byte),
@@ -347,43 +346,9 @@
         }
 
       val txId = sender.signedBroadcast(tx).id
-      nodes.waitForHeightAriseAndTxPresent(txId)
+      sender.waitForTransaction(txId)
       assertBadRequestAndMessage(sender.signedBroadcast(tx), "is already in the state on a height")
     }
-=======
-    val buyer               = pkByAddress(firstAddress)
-    val seller              = pkByAddress(secondAddress)
-    val matcher             = pkByAddress(thirdAddress)
-    val time                = NTP.correctedTime()
-    val expirationTimestamp = time + Order.MaxLiveTime
-    val buyPrice            = 1 * Order.PriceConstant
-    val sellPrice           = (0.50 * Order.PriceConstant).toLong
-    val mf                  = 300000L
-    val buyAmount           = 2
-    val sellAmount          = 3
-    val assetPair           = AssetPair.createAssetPair("WAVES", issueTx).get
-    val buy                 = Order.buy(buyer, matcher, assetPair, buyAmount, buyPrice, time, expirationTimestamp, mf)
-    val sell                = Order.sell(seller, matcher, assetPair, sellAmount, sellPrice, time, expirationTimestamp, mf)
-
-    val amount = math.min(buy.amount, sell.amount)
-    val tx = ExchangeTransaction
-      .create(
-        matcher = matcher,
-        buyOrder = buy,
-        sellOrder = sell,
-        amount = amount,
-        price = sellPrice,
-        buyMatcherFee = (BigInt(mf) * amount / buy.amount).toLong,
-        sellMatcherFee = (BigInt(mf) * amount / sell.amount).toLong,
-        fee = mf,
-        timestamp = NTP.correctedTime()
-      )
-      .explicitGet()
-      .json()
-
-    val txId = sender.signedBroadcast(tx).id
-    sender.waitForTransaction(txId)
->>>>>>> d16ecb12
   }
 
   private def signBroadcastAndCalcFee(json: JsObject, usesProofs: Boolean, version: String = null): String = {
