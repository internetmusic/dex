import cats.kernel.Monoid
import com.wavesplatform.lang.StdLibVersion.{StdLibVersion, _}
import com.wavesplatform.lang.contract.Contract
import com.wavesplatform.lang.directives.DirectiveParser
import com.wavesplatform.lang.utils._
import com.wavesplatform.lang.v1.CTX
import com.wavesplatform.lang.v1.ContractLimits
import com.wavesplatform.lang.v1.FunctionHeader.{Native, User}
import com.wavesplatform.lang.v1.compiler.Terms._
import com.wavesplatform.lang.v1.compiler.Types._
import com.wavesplatform.lang.v1.evaluator.ctx.impl.waves.WavesContext
import com.wavesplatform.lang.v1.evaluator.ctx.impl.{CryptoContext, PureContext}
import com.wavesplatform.lang.v1.traits.domain.{Recipient, Tx}
import com.wavesplatform.lang.v1.traits.{DataType, Environment}
import com.wavesplatform.lang.{ContentType, Global, ScriptType, StdLibVersion}

import scala.scalajs.js
import scala.scalajs.js.Dynamic.{literal => jObj}
import scala.scalajs.js.JSConverters._
import scala.scalajs.js.annotation.JSExportTopLevel

object JsAPI {
  private def toJs(ast: EXPR): js.Object = {
    def r(expr: EXPR): js.Object = {
      expr match {
        case CONST_LONG(t)      => jObj.applyDynamic("apply")("type" -> "LONG", "value"    -> t)
        case GETTER(ref, field) => jObj.applyDynamic("apply")("type" -> "GETTER", "ref"    -> r(ref), "field" -> field)
        case CONST_BYTESTR(bs)  => jObj.applyDynamic("apply")("type" -> "BYTESTR", "value" -> bs.arr.toJSArray)
        case CONST_STRING(s)    => jObj.applyDynamic("apply")("type" -> "STRING", "value"  -> s)
        case LET_BLOCK(let, body) =>
          jObj.applyDynamic("apply")("type" -> "BLOCK", "let" -> jObj("name" -> let.name, "value" -> r(let.value)), "body" -> r(body))
        case IF(cond, ifTrue, ifFalse) =>
          jObj.applyDynamic("apply")("type" -> "IF", "condition" -> r(cond), "true" -> r(ifTrue), "false" -> r(ifFalse))
        case REF(key)         => jObj.applyDynamic("apply")("type" -> "REF", "key"    -> key)
        case CONST_BOOLEAN(b) => jObj.applyDynamic("apply")("type" -> "BOOL", "value" -> b)
        case FUNCTION_CALL(function, args) =>
          jObj.applyDynamic("apply")("type" -> "CALL", "name" -> (function match {
            case Native(name) => name.toString()
            case User(name)   => name
          }), "args" -> args.map(r).toJSArray)
        case t => jObj.applyDynamic("apply")("[not_supported]stringRepr" -> t.toString)
      }
    }

    r(ast)
  }

  private def toJs(c: Contract): js.Object = {
    toJs(TRUE) // later
  }

  private def wavesContext(v: com.wavesplatform.lang.StdLibVersion.StdLibVersion, isTokenContext: Boolean = false) = WavesContext.build(
    v,
    new Environment {
      override def height: Long                                                                                    = 0
      override def chainId: Byte                                                                                   = 1: Byte
      override def inputEntity: Environment.InputEntity                                                            = null
      override def transactionById(id: Array[Byte]): Option[Tx]                                                    = ???
      override def transactionHeightById(id: Array[Byte]): Option[Long]                                            = ???
      override def data(addressOrAlias: Recipient, key: String, dataType: DataType): Option[Any]                   = ???
      override def accountBalanceOf(addressOrAlias: Recipient, assetId: Option[Array[Byte]]): Either[String, Long] = ???
      override def resolveAlias(name: String): Either[String, Recipient.Address]                                   = ???
    },
    isTokenContext
  )

  private val cryptoContext = CryptoContext.build(Global)
  private val letBLockVersions = Set(StdLibVersion.V1, StdLibVersion.V2)

  private def typeRepr(t: TYPE): js.Any = t match {
    case UNION(l) => l.map(typeRepr).toJSArray
    case CASETYPEREF(name, fields) =>
      js.Dynamic.literal("typeName" -> name, "fields" -> fields.map(f => js.Dynamic.literal("name" -> f._1, "type" -> typeRepr(f._2))).toJSArray)
    case LIST(t) => js.Dynamic.literal("listOf" -> typeRepr(t))
    case t       => t.toString
  }

  private val fullContractContext: CTX =
    buildContractContext(V3)

  private def buildScriptContext(v: StdLibVersion, isTokenContext: Boolean): CTX = {
    Monoid.combineAll(Seq(PureContext.build(v), cryptoContext, wavesContext(v, isTokenContext)))
  }

  private def buildContractContext(v: StdLibVersion): CTX = {
    Monoid.combineAll(Seq(PureContext.build(v), cryptoContext, wavesContext(V3)))
  }

  @JSExportTopLevel("getTypes")
  def getTypes(ver: Int = 2, isTokenContext: Boolean = false): js.Array[js.Object with js.Dynamic] =
    buildScriptContext(StdLibVersion.parseVersion(ver), isTokenContext).types
      .map(v => js.Dynamic.literal("name" -> v.name, "type" -> typeRepr(v.typeRef)))
      .toJSArray

  @JSExportTopLevel("getVarsDoc")
  def getVarsDoc(ver: Int = 2, isTokenContext: Boolean = false): js.Array[js.Object with js.Dynamic] =
    buildScriptContext(StdLibVersion.parseVersion(ver), isTokenContext).vars
      .map(v => js.Dynamic.literal("name" -> v._1, "type" -> typeRepr(v._2._1._1), "doc" -> v._2._1._2))
      .toJSArray

  @JSExportTopLevel("getFunctionsDoc")
  def getFunctionsDoc(ver: Int = 2, isTokenContext: Boolean = false): js.Array[js.Object with js.Dynamic] =
    buildScriptContext(StdLibVersion.parseVersion(ver), isTokenContext).functions
      .map(f =>
        js.Dynamic.literal(
          "name"       -> f.name,
          "doc"        -> f.docString,
          "resultType" -> typeRepr(f.signature.result),
          "args" -> ((f.argsDoc zip f.signature.args) map { arg =>
            js.Dynamic.literal("name" -> arg._1._1, "type" -> typeRepr(arg._2._2), "doc" -> arg._1._2)
          }).toJSArray
      ))
      .toJSArray

  @JSExportTopLevel("contractLimits")
  def contractLimits(): js.Dynamic = js.Dynamic.literal(
    "MaxExprComplexity"                -> ContractLimits.MaxExprComplexity,
    "MaxExprSizeInBytes"               -> ContractLimits.MaxExprSizeInBytes,
    "MaxContractComplexity"            -> ContractLimits.MaxContractComplexity,
    "MaxContractSizeInBytes"           -> ContractLimits.MaxContractSizeInBytes,
    "MaxContractInvocationArgs"        -> ContractLimits.MaxContractInvocationArgs,
    "MaxContractInvocationSizeInBytes" -> ContractLimits.MaxContractInvocationSizeInBytes,
    "MaxWriteSetSizeInBytes"           -> ContractLimits.MaxWriteSetSizeInBytes,
    "MaxPaymentAmount"                 -> ContractLimits.MaxPaymentAmount
  )

  @JSExportTopLevel("scriptInfo")
  def scriptInfo(input: String): js.Dynamic = {
    val directives = DirectiveParser(input)
    val info = extractDirectives(directives) map {
      case (ver, scriptType, contentType) => js.Dynamic.literal(
        "stdLibVersion" -> ver,
        "contentType" -> contentType,
        "scriptType" -> scriptType)
    }
    info.fold(
      err => js.Dynamic.literal("error" -> err),
      identity
    )
  }

  @JSExportTopLevel("compile")
  def compile(input: String): js.Dynamic = {
    val directives = DirectiveParser(input)
<<<<<<< HEAD
    val compiled = extractDirectives(directives) map {
      case (ver, scriptType, contentType) =>
        contentType match {
          case ContentType.Expression =>
            val ctx = buildScriptContext(ver, scriptType == ScriptType.Asset)
            Global
              .compileScript(input, ctx.compilerContext)
              .fold(
                err => {
                  js.Dynamic.literal("error" -> err)
                }, {
                  case (bytes, ast) =>
                    js.Dynamic.literal("result" -> Global.toBuffer(bytes), "ast" -> toJs(ast))
                }
              )
          case ContentType.Contract =>
            // Just ignore stdlib version here
            Global
              .compileContract(input, fullContractContext.compilerContext)
              .fold(
                err => {
                  js.Dynamic.literal("error" -> err)
                }, {
                  case (bytes, ast) =>
                    js.Dynamic.literal("result" -> Global.toBuffer(bytes), "ast" -> toJs(ast))
                }
              )
        }
=======
    val compiled = for {
      ver         <- extractStdLibVersion(directives)
      contentType <- extractContentType(directives)
      scriptType  <- extractScriptType(directives)
    } yield {
      contentType match {
        case ContentType.Expression =>
          val ctx = buildScriptContext(ver, scriptType == ScriptType.Asset)
          Global
            .compileExpression(input, ctx.compilerContext, letBLockVersions contains ver)
            .fold(
              err => {
                js.Dynamic.literal("error" -> err)
              }, {
                case (bytes, ast) =>
                  js.Dynamic.literal("result" -> Global.toBuffer(bytes), "ast" -> toJs(ast))
              }
            )
        case ContentType.Contract =>
          // Just ignore stdlib version here
          Global
            .compileContract(input, fullContractContext.compilerContext)
            .fold(
              err => {
                js.Dynamic.literal("error" -> err)
              }, {
                case (bytes, ast) =>
                  js.Dynamic.literal("result" -> Global.toBuffer(bytes), "ast" -> toJs(ast))
              }
            )
      }
>>>>>>> d2ce0dbf
    }

    compiled.fold(
      err => js.Dynamic.literal("error" -> err),
      identity
    )
  }
}<|MERGE_RESOLUTION|>--- conflicted
+++ resolved
@@ -142,14 +142,13 @@
   @JSExportTopLevel("compile")
   def compile(input: String): js.Dynamic = {
     val directives = DirectiveParser(input)
-<<<<<<< HEAD
     val compiled = extractDirectives(directives) map {
       case (ver, scriptType, contentType) =>
         contentType match {
           case ContentType.Expression =>
             val ctx = buildScriptContext(ver, scriptType == ScriptType.Asset)
             Global
-              .compileScript(input, ctx.compilerContext)
+              .compileExpression(input, ctx.compilerContext, letBLockVersions contains ver)
               .fold(
                 err => {
                   js.Dynamic.literal("error" -> err)
@@ -171,39 +170,6 @@
                 }
               )
         }
-=======
-    val compiled = for {
-      ver         <- extractStdLibVersion(directives)
-      contentType <- extractContentType(directives)
-      scriptType  <- extractScriptType(directives)
-    } yield {
-      contentType match {
-        case ContentType.Expression =>
-          val ctx = buildScriptContext(ver, scriptType == ScriptType.Asset)
-          Global
-            .compileExpression(input, ctx.compilerContext, letBLockVersions contains ver)
-            .fold(
-              err => {
-                js.Dynamic.literal("error" -> err)
-              }, {
-                case (bytes, ast) =>
-                  js.Dynamic.literal("result" -> Global.toBuffer(bytes), "ast" -> toJs(ast))
-              }
-            )
-        case ContentType.Contract =>
-          // Just ignore stdlib version here
-          Global
-            .compileContract(input, fullContractContext.compilerContext)
-            .fold(
-              err => {
-                js.Dynamic.literal("error" -> err)
-              }, {
-                case (bytes, ast) =>
-                  js.Dynamic.literal("result" -> Global.toBuffer(bytes), "ast" -> toJs(ast))
-              }
-            )
-      }
->>>>>>> d2ce0dbf
     }
 
     compiled.fold(
