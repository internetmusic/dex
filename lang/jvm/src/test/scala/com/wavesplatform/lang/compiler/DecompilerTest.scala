--- conflicted
+++ resolved
@@ -8,14 +8,13 @@
 import com.wavesplatform.lang.v1.FunctionHeader.{Native, User}
 import com.wavesplatform.lang.v1.compiler.Terms._
 import com.wavesplatform.lang.v1.compiler.{Decompiler, Terms}
+import com.wavesplatform.lang.v1.evaluator.ctx.impl.waves.WavesContext
 import com.wavesplatform.lang.v1.evaluator.ctx.impl.{CryptoContext, PureContext}
-import com.wavesplatform.lang.v1.evaluator.ctx.impl.waves.WavesContext
 import com.wavesplatform.lang.v1.parser.BinaryOperation
 import com.wavesplatform.lang.v1.{CTX, FunctionHeader, compiler}
 import com.wavesplatform.lang.{Common, Global, StdLibVersion}
 import org.scalatest.prop.PropertyChecks
 import org.scalatest.{Matchers, PropSpec}
-
 
 class DecompilerTest extends PropSpec with PropertyChecks with Matchers {
 
@@ -48,11 +47,9 @@
 
   property("successful on very deep expressions (stack overflow check)") {
     val expr = (1 to 10000).foldLeft[EXPR](CONST_LONG(0)) { (acc, _) =>
-      FUNCTION_CALL(
-        function = FunctionHeader.Native(100),
-        List(CONST_LONG(1), acc))
+      FUNCTION_CALL(function = FunctionHeader.Native(100), List(CONST_LONG(1), acc))
     }
-    Decompiler(expr, decompilerContext) should startWith ("(1 + (1 + (1 + (1 + (1 + (1 + ")
+    Decompiler(expr, decompilerContext) should startWith("(1 + (1 + (1 + (1 + (1 + (1 + ")
   }
 
   property("simple let") {
@@ -77,11 +74,7 @@
   }
 
   property("nested binary operations") {
-    val expr = FUNCTION_CALL(Native(105),
-      List(FUNCTION_CALL(Native(101),
-        List(REF("height"),
-          REF("startHeight"))),
-        REF("interval")))
+    val expr = FUNCTION_CALL(Native(105), List(FUNCTION_CALL(Native(101), List(REF("height"), REF("startHeight"))), REF("interval")))
     Decompiler(expr, decompilerContext) shouldBe "((height - startHeight) / interval)"
   }
 
@@ -344,8 +337,7 @@
 
   property("Invoke contract decompilation") {
     val contract = Contract(
-      List(
-        Terms.FUNC("foo", List("bar", "buz"), CONST_BOOLEAN(true))),
+      List(Terms.FUNC("foo", List("bar", "buz"), CONST_BOOLEAN(true))),
       List(
         CallableFunction(
           CallableAnnotation("i"),
@@ -366,11 +358,7 @@
                     FUNCTION_CALL(
                       User("TransferSet"),
                       List(FUNCTION_CALL(Native(1101),
-<<<<<<< HEAD
-                        List(FUNCTION_CALL(User("ContractTransfer"), List(GETTER(REF("i"), "caller"), REF("amount"), REF("unit"))))))
-=======
                                          List(FUNCTION_CALL(User("ContractTransfer"), List(GETTER(REF("i"), "caller"), REF("amount"), REF("unit"))))))
->>>>>>> dd5195a7
                     )
                   )
                 )
@@ -501,7 +489,7 @@
                   LET("e", REF("$match0")),
                   BLOCK(
                     LET("days",
-                      FUNCTION_CALL(Native(105), List(FUNCTION_CALL(Native(101), List(REF("height"), REF("startHeight"))), REF("interval")))),
+                        FUNCTION_CALL(Native(105), List(FUNCTION_CALL(Native(101), List(REF("height"), REF("startHeight"))), REF("interval")))),
                     IF(
                       IF(
                         IF(
@@ -510,31 +498,31 @@
                             List(
                               GETTER(REF("e"), "price"),
                               FUNCTION_CALL(Native(104),
-                                List(REF("startPrice"),
-                                  FUNCTION_CALL(Native(100),
-                                    List(CONST_LONG(1), FUNCTION_CALL(Native(104), List(REF("days"), REF("days")))))))
+                                            List(REF("startPrice"),
+                                                 FUNCTION_CALL(Native(100),
+                                                               List(CONST_LONG(1), FUNCTION_CALL(Native(104), List(REF("days"), REF("days")))))))
                             )
                           ),
                           FUNCTION_CALL(User("!"),
-                            List(FUNCTION_CALL(User("isDefined"),
-                              List(GETTER(GETTER(GETTER(REF("e"), "sellOrder"), "assetPair"), "priceAsset"))))),
+                                        List(FUNCTION_CALL(User("isDefined"),
+                                                           List(GETTER(GETTER(GETTER(REF("e"), "sellOrder"), "assetPair"), "priceAsset"))))),
                           FALSE
                         ),
                         FUNCTION_CALL(
                           Native(103),
                           List(REF("exp"),
-                            FUNCTION_CALL(Native(101),
-                              List(GETTER(GETTER(REF("e"), "sellOrder"), "expiration"),
-                                GETTER(GETTER(REF("e"), "sellOrder"), "timestamp"))))
+                               FUNCTION_CALL(Native(101),
+                                             List(GETTER(GETTER(REF("e"), "sellOrder"), "expiration"),
+                                                  GETTER(GETTER(REF("e"), "sellOrder"), "timestamp"))))
                         ),
                         FALSE
                       ),
                       FUNCTION_CALL(
                         Native(103),
                         List(REF("exp"),
-                          FUNCTION_CALL(Native(101),
-                            List(GETTER(GETTER(REF("e"), "buyOrder"), "expiration"),
-                              GETTER(GETTER(REF("e"), "buyOrder"), "timestamp"))))
+                             FUNCTION_CALL(Native(101),
+                                           List(GETTER(GETTER(REF("e"), "buyOrder"), "expiration"),
+                                                GETTER(GETTER(REF("e"), "buyOrder"), "timestamp"))))
                       ),
                       FALSE
                     )
