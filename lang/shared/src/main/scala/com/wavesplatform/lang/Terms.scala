package com.wavesplatform.lang
import scodec.bits.ByteVector

object Terms {

  case class FUNCTION(args: List[TYPE], result: TYPE)

  sealed trait TYPE { type Underlying }
  case object NOTHING              extends TYPE { type Underlying = Nothing              }
  case object UNIT                 extends TYPE { type Underlying = Unit                 }
  case object INT                  extends TYPE { type Underlying = Int                  }
  case object BYTEVECTOR           extends TYPE { type Underlying = ByteVector           }
  case object BOOLEAN              extends TYPE { type Underlying = Boolean              }
  case class OPTION(t: TYPE)       extends TYPE { type Underlying = Option[t.Underlying] }
  case class TYPEREF(name: String) extends TYPE { type Underlying = Any                  }

  sealed trait BINARY_OP_KIND
  case object SUM_OP extends BINARY_OP_KIND
  case object AND_OP extends BINARY_OP_KIND
  case object OR_OP  extends BINARY_OP_KIND
  case object EQ_OP  extends BINARY_OP_KIND
  case object GT_OP  extends BINARY_OP_KIND
  case object GE_OP  extends BINARY_OP_KIND

  object Untyped {
    case class LET(name: String, value: EXPR)
    sealed trait EXPR
    case class CONST_INT(t: Int)                                     extends EXPR
    case class GETTER(ref: EXPR, field: String)                      extends EXPR
    case class CONST_BYTEVECTOR(bs: ByteVector)                      extends EXPR
    case class BINARY_OP(a: EXPR, kind: BINARY_OP_KIND, b: EXPR)     extends EXPR
<<<<<<< HEAD
    case class LET(name: String, value: EXPR)                        extends EXPR
=======
    case class IS_DEFINED(opt: EXPR)                                 extends EXPR
>>>>>>> b3ebadaf
    case class BLOCK(let: Option[LET], body: EXPR)                   extends EXPR
    case class IF(cond: EXPR, ifTrue: EXPR, ifFalse: EXPR)           extends EXPR
    case class REF(key: String)                                      extends EXPR
    case object TRUE                                                 extends EXPR
    case object FALSE                                                extends EXPR
    case object NONE                                                 extends EXPR
    case class SOME(t: EXPR)                                         extends EXPR
    case class FUNCTION_CALL(functionName: String, args: List[EXPR]) extends EXPR
  }

  object Typed {
    case class LET(name: String, value: EXPR)
    sealed abstract class EXPR(val tpe: TYPE)
    case class CONST_INT(t: Int)                                                             extends EXPR(INT)
    case class GETTER(ref: EXPR, field: String, override val tpe: TYPE)                      extends EXPR(tpe)
    case class CONST_BYTEVECTOR(bs: ByteVector)                                              extends EXPR(BYTEVECTOR)
    case class BINARY_OP(a: EXPR, kind: BINARY_OP_KIND, b: EXPR, override val tpe: TYPE)     extends EXPR(tpe)
<<<<<<< HEAD
    case class LET(name: String, value: EXPR)                                                extends EXPR(UNIT)
=======
    case class IS_DEFINED(opt: EXPR)                                                         extends EXPR(BOOLEAN)
>>>>>>> b3ebadaf
    case class BLOCK(let: Option[LET], body: EXPR, override val tpe: TYPE)                   extends EXPR(tpe)
    case class IF(cond: EXPR, ifTrue: EXPR, ifFalse: EXPR, override val tpe: TYPE)           extends EXPR(tpe)
    case class REF(key: String, override val tpe: TYPE)                                      extends EXPR(tpe)
    case object TRUE                                                                         extends EXPR(BOOLEAN)
    case object FALSE                                                                        extends EXPR(BOOLEAN)
    case object NONE                                                                         extends EXPR(OPTION(NOTHING))
    case class SOME(t: EXPR, override val tpe: TYPE)                                         extends EXPR(tpe)
    case class FUNCTION_CALL(functionName: String, args: List[EXPR], override val tpe: TYPE) extends EXPR(tpe)

  }

  def findCommonType(t1: TYPE, t2: TYPE): Option[TYPE] = findCommonType(t1, t2, biDirectional = true)

  def matchType(required: TYPE, actual: TYPE): Option[TYPE] = findCommonType(required, actual, biDirectional = false)

  private def findCommonType(required: TYPE, actual: TYPE, biDirectional: Boolean): Option[TYPE] =
    if (actual == NOTHING) Some(required)
    else if (required == NOTHING && biDirectional) Some(actual)
    else if (required == actual) Some(required)
    else
      (required, actual) match {
        case (OPTION(it1), OPTION(it2)) => findCommonType(it1, it2, biDirectional).map(OPTION)
        case _                          => None
      }

  def inferTypeParams(actual: TYPE, expected: TYPE): List[(String, TYPE)] =
    (actual, expected) match {
      case (actualType, TYPEREF(name)) => List((name, actualType))
      case (OPTION(t1), OPTION(t2))    => inferTypeParams(t1, t2)
      case _                           => List.empty
    }
}<|MERGE_RESOLUTION|>--- conflicted
+++ resolved
@@ -29,11 +29,6 @@
     case class GETTER(ref: EXPR, field: String)                      extends EXPR
     case class CONST_BYTEVECTOR(bs: ByteVector)                      extends EXPR
     case class BINARY_OP(a: EXPR, kind: BINARY_OP_KIND, b: EXPR)     extends EXPR
-<<<<<<< HEAD
-    case class LET(name: String, value: EXPR)                        extends EXPR
-=======
-    case class IS_DEFINED(opt: EXPR)                                 extends EXPR
->>>>>>> b3ebadaf
     case class BLOCK(let: Option[LET], body: EXPR)                   extends EXPR
     case class IF(cond: EXPR, ifTrue: EXPR, ifFalse: EXPR)           extends EXPR
     case class REF(key: String)                                      extends EXPR
@@ -51,11 +46,7 @@
     case class GETTER(ref: EXPR, field: String, override val tpe: TYPE)                      extends EXPR(tpe)
     case class CONST_BYTEVECTOR(bs: ByteVector)                                              extends EXPR(BYTEVECTOR)
     case class BINARY_OP(a: EXPR, kind: BINARY_OP_KIND, b: EXPR, override val tpe: TYPE)     extends EXPR(tpe)
-<<<<<<< HEAD
-    case class LET(name: String, value: EXPR)                                                extends EXPR(UNIT)
-=======
     case class IS_DEFINED(opt: EXPR)                                                         extends EXPR(BOOLEAN)
->>>>>>> b3ebadaf
     case class BLOCK(let: Option[LET], body: EXPR, override val tpe: TYPE)                   extends EXPR(tpe)
     case class IF(cond: EXPR, ifTrue: EXPR, ifFalse: EXPR, override val tpe: TYPE)           extends EXPR(tpe)
     case class REF(key: String, override val tpe: TYPE)                                      extends EXPR(tpe)
