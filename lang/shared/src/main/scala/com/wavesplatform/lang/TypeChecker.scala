package com.wavesplatform.lang

import cats.data._
import cats.syntax.all._
import com.wavesplatform.lang.Terms._
import com.wavesplatform.lang.ctx.{Context, PredefType}
import monix.eval.Coeval

import scala.util.{Failure, Success, Try}

object TypeChecker {

  type TypeDefs     = Map[String, TYPE]
  type FunctionSigs = Map[String, FUNCTION]
  case class TypeCheckerContext(predefTypes: Map[String, PredefType], varDefs: TypeDefs, functionDefs: FunctionSigs)

  object TypeCheckerContext {
    val empty = TypeCheckerContext(Map.empty, Map.empty, Map.empty)

    def fromContext(ctx: Context): TypeCheckerContext =
<<<<<<< HEAD
      TypeCheckerContext(
        predefTypes = ctx.typeDefs,
        varDefs = ctx.letDefs.mapValues(_.tpe),
        functionDefs = ctx.functions.mapValues(x => x.signature)
      )
=======
      TypeCheckerContext(predefTypes = ctx.typeDefs, varDefs = ctx.letDefs.mapValues(_.tpe), functionDefs = ctx.functions.mapValues(_.signature))
>>>>>>> b3ebadaf
  }

  type TypeResolutionError      = String
  type TypeCheckResult[T]       = Either[TypeResolutionError, T]
  private type SetTypeResult[T] = EitherT[Coeval, String, T]

  private def resolveTypes(typeWithParam: TYPE, map: Map[String, Either[String, TYPE]]): Either[String, TYPE] =
    typeWithParam match {
      case TYPEREF(name) =>
        map.getOrElse(name, Either.left[String, TYPE](s"Type param $name not found"))
      case OPTION(t) => resolveTypes(t, map).map(x => OPTION(x))
      case x         => Right(x)
    }

  private def setType(ctx: TypeCheckerContext, t: SetTypeResult[Untyped.EXPR]): SetTypeResult[Typed.EXPR] = t.flatMap {
    case x: Untyped.CONST_INT        => EitherT.pure(Typed.CONST_INT(x.t))
    case x: Untyped.CONST_BYTEVECTOR => EitherT.pure(Typed.CONST_BYTEVECTOR(x.bs))
    case Untyped.TRUE                => EitherT.pure(Typed.TRUE)
    case Untyped.FALSE               => EitherT.pure(Typed.FALSE)
    case Untyped.NONE                => EitherT.pure(Typed.NONE)

    case getter: Untyped.GETTER =>
      setType(ctx, EitherT.pure(getter.ref))
        .subflatMap { ref =>
          ref.tpe match {
            case typeRef: TYPEREF =>
              val refTpe = ctx.predefTypes.get(typeRef.name).map(Right(_)).getOrElse(Left(s"Undefined type: ${typeRef.name}"))
              val fieldTpe = refTpe.flatMap { ct =>
                val fieldTpe = ct.fields.collectFirst {
                  case (fieldName, tpe) if fieldName == getter.field => tpe
                }

                fieldTpe.map(Right(_)).getOrElse(Left(s"Undefined field ${typeRef.name}.${getter.field}"))
              }

              fieldTpe.right.map(tpe => Typed.GETTER(ref = ref, field = getter.field, tpe = tpe))
            case x => Left(s"Can't access to '${getter.field}' of a primitive type $x")
          }
        }

    case expr @ Untyped.FUNCTION_CALL(name, args) =>
      val value: EitherT[Coeval, String, Typed.EXPR] = ctx.functionDefs.get(name) match {
        case Some(FUNCTION(argTypes, resultType)) =>
          if (args.lengthCompare(argTypes.size) != 0)
            EitherT.fromEither[Coeval](Left(s"Function '$name' requires ${argTypes.size} arguments, but ${args.size} are provided"))
          else {
            import cats.instances.vector._
            val actualArgTypes: Vector[SetTypeResult[Typed.EXPR]] = args.map(arg => setType(ctx, EitherT.pure(arg))).toVector
            val sequencedActualArgTypes                           = actualArgTypes.sequence[SetTypeResult, Typed.EXPR].map(x => x.zip(argTypes))

            sequencedActualArgTypes.subflatMap { v: Seq[(Typed.EXPR, TYPE)] =>
<<<<<<< HEAD
              val typeParameters = v.flatMap(x => inferTypeParams(x._1.tpe, x._2))

              //Grouping type params by names "T1", "B" ect
              //and finding common type per group
              val resolvedTypes = typeParameters
                .groupBy { case (typeArgName, _) => typeArgName }
                .map {
                  case (groupKey, types) =>
                    (groupKey,
                     types
                       .drop(1)
                       .foldLeft(Either.right[String, TYPE](types.head._2))((a, b) =>
                         a.flatMap(t1 =>
                           findCommonType(t1, b._2)
                             .toRight(s"There is no common type among (${types.map(_._2).mkString(", ")}) for $groupKey type param"))))
                }

              val matches = v
                .map(x => (x._1, resolveTypes(x._2, resolvedTypes)))
                .map {
                  case ((e, Right(tpe))) =>
                    matchType(tpe, e.tpe) match {
                      case Some(_) => Right(e)
                      case None =>
                        Left(
                          s"Types of arguments of function call '$name' do not match types required in signature. Expected: $tpe, Actual: ${e.tpe}")
                    }
                  case (_, Left(l)) => Left(l)
                }
=======
              val matches = v.map {
                case ((e, tpe)) =>
                  matchType(tpe, e.tpe) match {
                    case Some(_) => Right(e)
                    case None =>
                      Left(s"Types of arguments of function call '$name' do not match types required in signature. Expected: $tpe, Actual: ${e.tpe}")
                  }
              }
>>>>>>> b3ebadaf
              matches.find(_.isLeft) match {
                case Some(left) => left
                case None =>
                  resultType match {
                    case TYPEREF(n) =>
                      typeParameters.find(_._1 == n) match {
                        case Some(g) => Right(Typed.FUNCTION_CALL(name, v.map(_._1).toList, g._2))
                        case None    => Left(s"Type param $n not found")
                      }
                    case _ => Right(Typed.FUNCTION_CALL(name, v.map(_._1).toList, resultType))
                  }
              }
            }
          }
        case None => EitherT.fromEither[Coeval](Left(s"Function '$name' not found"))
      }
      value

    case expr @ Untyped.BINARY_OP(a, op, b) =>
      (setType(ctx, EitherT.pure(a)), setType(ctx, EitherT.pure(b))).tupled
        .subflatMap {
          case operands @ (a, b) =>
            val aTpe = a.tpe
            val bTpe = b.tpe

            op match {
              case SUM_OP =>
                if (aTpe != INT) Left(s"The first operand is expected to be INT, but got $aTpe: $a in $expr")
                else if (bTpe != INT) Left(s"The second operand is expected to be INT, but got $bTpe: $b in $expr")
                else Right(operands -> INT)

              case GT_OP | GE_OP =>
                if (aTpe != INT) Left(s"The first operand is expected to be INT, but got $aTpe: $a in $expr")
                else if (bTpe != INT) Left(s"The second operand is expected to be INT, but got $bTpe: $b in $expr")
                else Right(operands -> BOOLEAN)

              case AND_OP | OR_OP =>
                if (aTpe != BOOLEAN) Left(s"The first operand is expected to be BOOLEAN, but got $aTpe: $a in $expr")
                else if (bTpe != BOOLEAN) Left(s"The second operand is expected to be BOOLEAN, but got $bTpe: $b in $expr")
                else Right(operands -> BOOLEAN)

              case EQ_OP =>
                findCommonType(aTpe, bTpe) match {
                  case Some(_) => Right(operands -> BOOLEAN)
                  case None    => Left(s"Can't find common type for $aTpe and $bTpe: $a and $b in $expr")
                }
            }
        }
        .map { case (operands, tpe) => Typed.BINARY_OP(operands._1, op, operands._2, tpe) }

<<<<<<< HEAD
    case let: Untyped.LET =>
      setType(ctx, EitherT.pure(let.value)).map(value => Typed.LET(name = let.name, value = value))
=======
    case isDefined: Untyped.IS_DEFINED =>
      setType(ctx, EitherT.pure(isDefined.opt)).map(of => Typed.IS_DEFINED(of))
>>>>>>> b3ebadaf

    case block: Untyped.BLOCK =>
      block.let match {
        case None =>
          setType(ctx, EitherT.pure(block.body)).map { resolvedT =>
            Typed.BLOCK(let = None, body = resolvedT, tpe = resolvedT.tpe)
          }

        case Some(let) =>
          setType(ctx, EitherT.pure(let.value)).flatMap { exprTpe =>
            val updatedCtx = ctx.copy(varDefs = ctx.varDefs + (let.name -> exprTpe.tpe))
            setType(updatedCtx, EitherT.pure(block.body))
              .map { inExpr =>
                Typed.BLOCK(
                  let = Some(Typed.LET(let.name, exprTpe)),
                  body = inExpr,
                  tpe = inExpr.tpe
                )
              }
          }
      }

    case ifExpr: Untyped.IF =>
      (setType(ctx, EitherT.pure(ifExpr.cond)), setType(ctx, EitherT.pure(ifExpr.ifTrue)), setType(ctx, EitherT.pure(ifExpr.ifFalse))).tupled
        .subflatMap[String, Typed.EXPR] {
          case (resolvedCond, resolvedIfTrue, resolvedIfFalse) =>
            val ifTrueTpe  = resolvedIfTrue.tpe
            val ifFalseTpe = resolvedIfFalse.tpe
            findCommonType(ifTrueTpe, ifFalseTpe) match {
              case Some(tpe) =>
                Right(
                  Typed.IF(
                    cond = resolvedCond,
                    ifTrue = resolvedIfTrue,
                    ifFalse = resolvedIfFalse,
                    tpe = tpe
                  ))
              case None => Left(s"Can't find common type for $ifTrueTpe and $ifFalseTpe")
            }
        }

    case ref: Untyped.REF =>
      EitherT.fromEither {
        ctx.varDefs
          .get(ref.key)
          .map { tpe =>
            Typed.REF(key = ref.key, tpe = tpe)
          }
          .toRight(s"A definition of '${ref.key}' is not found")
      }

    case some: Untyped.SOME => setType(ctx, EitherT.pure(some.t)).map(t => Typed.SOME(t = t, tpe = OPTION(t.tpe)))
  }

  def apply(c: TypeCheckerContext, expr: Untyped.EXPR): TypeCheckResult[Typed.EXPR] = {
    def result = setType(c, EitherT.pure(expr)).value().left.map { e =>
      s"Typecheck failed: $e"
    }
    Try(result) match {
      case Failure(ex)  => Left(ex.toString)
      case Success(res) => res
    }
  }
}<|MERGE_RESOLUTION|>--- conflicted
+++ resolved
@@ -18,15 +18,9 @@
     val empty = TypeCheckerContext(Map.empty, Map.empty, Map.empty)
 
     def fromContext(ctx: Context): TypeCheckerContext =
-<<<<<<< HEAD
-      TypeCheckerContext(
-        predefTypes = ctx.typeDefs,
-        varDefs = ctx.letDefs.mapValues(_.tpe),
-        functionDefs = ctx.functions.mapValues(x => x.signature)
-      )
-=======
-      TypeCheckerContext(predefTypes = ctx.typeDefs, varDefs = ctx.letDefs.mapValues(_.tpe), functionDefs = ctx.functions.mapValues(_.signature))
->>>>>>> b3ebadaf
+      TypeCheckerContext(predefTypes = ctx.typeDefs,
+                         varDefs = ctx.letDefs.mapValues(_.tpe),
+                         functionDefs = ctx.functions.mapValues(x => x.signature))
   }
 
   type TypeResolutionError      = String
@@ -78,7 +72,6 @@
             val sequencedActualArgTypes                           = actualArgTypes.sequence[SetTypeResult, Typed.EXPR].map(x => x.zip(argTypes))
 
             sequencedActualArgTypes.subflatMap { v: Seq[(Typed.EXPR, TYPE)] =>
-<<<<<<< HEAD
               val typeParameters = v.flatMap(x => inferTypeParams(x._1.tpe, x._2))
 
               //Grouping type params by names "T1", "B" ect
@@ -94,30 +87,13 @@
                          a.flatMap(t1 =>
                            findCommonType(t1, b._2)
                              .toRight(s"There is no common type among (${types.map(_._2).mkString(", ")}) for $groupKey type param"))))
-                }
-
-              val matches = v
-                .map(x => (x._1, resolveTypes(x._2, resolvedTypes)))
-                .map {
-                  case ((e, Right(tpe))) =>
-                    matchType(tpe, e.tpe) match {
-                      case Some(_) => Right(e)
-                      case None =>
-                        Left(
-                          s"Types of arguments of function call '$name' do not match types required in signature. Expected: $tpe, Actual: ${e.tpe}")
-                    }
-                  case (_, Left(l)) => Left(l)
-                }
-=======
-              val matches = v.map {
-                case ((e, tpe)) =>
-                  matchType(tpe, e.tpe) match {
+                }val matches = v.map(x => (x._1, resolveTypes(x._2, resolvedTypes))).map {
+                case ((e, Right(tpe))) =>
+                  matchType(tpe,e.tpe) match {
                     case Some(_) => Right(e)
-                    case None =>
-                      Left(s"Types of arguments of function call '$name' do not match types required in signature. Expected: $tpe, Actual: ${e.tpe}")
+                    case None    => Left(s"Types of arguments of function call '$name' do not match types required in signature. Expected: $tpe, Actual: ${e.tpe}")
                   }
-              }
->>>>>>> b3ebadaf
+              case (_, Left(l)) => Left(l)}
               matches.find(_.isLeft) match {
                 case Some(left) => left
                 case None =>
@@ -167,14 +143,6 @@
             }
         }
         .map { case (operands, tpe) => Typed.BINARY_OP(operands._1, op, operands._2, tpe) }
-
-<<<<<<< HEAD
-    case let: Untyped.LET =>
-      setType(ctx, EitherT.pure(let.value)).map(value => Typed.LET(name = let.name, value = value))
-=======
-    case isDefined: Untyped.IS_DEFINED =>
-      setType(ctx, EitherT.pure(isDefined.opt)).map(of => Typed.IS_DEFINED(of))
->>>>>>> b3ebadaf
 
     case block: Untyped.BLOCK =>
       block.let match {
