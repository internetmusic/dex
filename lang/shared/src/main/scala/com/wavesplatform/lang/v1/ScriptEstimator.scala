package com.wavesplatform.lang.v1

import cats.data.EitherT
import com.wavesplatform.lang.v1.compiler.Terms._
import monix.eval.Coeval
import com.wavesplatform.common.utils.EitherExt2

object ScriptEstimator {
  def apply(declaredVals: Set[String], functionCosts: collection.Map[FunctionHeader, Coeval[Long]], t: EXPR): Either[String, Long] = {
    type Result[T] = EitherT[Coeval, String, T]

    def aux(t: Result[EXPR],
            syms: Map[String, (EXPR, Boolean)],
            funcs: Map[FunctionHeader, Coeval[Long]]): Result[(Long, Map[String, (EXPR, Boolean)])] = t.flatMap {

      case _: CONST_LONG | _: CONST_BYTESTR | _: CONST_STRING | _: CONST_BOOLEAN => EitherT.pure((1, syms))
      case t: GETTER                                                             => aux(EitherT.pure(t.expr), syms, funcs).map { case (comp, out) => (comp + 2, out) }

<<<<<<< HEAD
      case BLOCKV1(let: LET, body) =>
        aux(EitherT.pure(body), syms + ((let.name, (let.value, false))), funcs)
          .map { case (comp, out) => (comp + 5, out) }

      case BLOCKV2(let: LET, body) =>
        aux(EitherT.pure(body), syms + ((let.name, (let.value, false))), funcs)
          .map { case (comp, out) => (comp + 5, out) }

      case BLOCKV2(f: FUNC, body) =>
        aux(
          EitherT.pure(body),
          syms,
          funcs + (FunctionHeader.User(f.name) -> Coeval.evalOnce(aux(EitherT.pure(f.body), syms, funcs).value().map(_._1).explicitGet()))
        ).map { case (comp, out) => (comp + 5, out) }

=======
      case LET_BLOCK(let: LET, body) =>
        aux(EitherT.pure(body), syms + ((let.name, (let.value, false))))
          .map { case (comp, out) => (comp + 5, out) }
      case BLOCK(let: LET, body) =>
        aux(EitherT.pure(body), syms + ((let.name, (let.value, false))))
          .map { case (comp, out) => (comp + 5, out) }
      case BLOCK(f: FUNC, body) => ???
>>>>>>> cb0a643d
      case REF(key) =>
        val ei: EitherT[Coeval, String, (Long, Map[String, (EXPR, Boolean)])] = syms.get(key) match {
          case None                => EitherT.fromEither(Left(s"ScriptValidator: Undeclared variable '$key'"))
          case Some((_, true))     => EitherT.pure[Coeval, String]((0L, syms))
          case Some((expr, false)) => aux(EitherT.pure(expr), syms + ((key, (expr, true))), funcs)
        }
        ei.map { case (comp: Long, out: Map[String, (EXPR, Boolean)]) => (comp + 2, out) }

      case t: IF =>
        for {
          cond <- aux(EitherT.pure(t.cond), syms, funcs)
          (condComp, condSyms) = cond
          right <- aux(EitherT.pure(t.ifTrue), condSyms, funcs)
          left  <- aux(EitherT.pure(t.ifFalse), condSyms, funcs)
          (bodyComp, bodySyms) = if (right._1 > left._1) right else left
        } yield (condComp + bodyComp + 1, bodySyms)

      case t: FUNCTION_CALL =>
        for {
          callCost <- EitherT.fromOption[Coeval]((functionCosts ++ funcs).get(t.function), s"ScriptValidator: Unknown function '${t.function}'")
          args <- t.args.foldLeft(EitherT.pure[Coeval, String]((0L, syms))) {
            case (accEi, arg) =>
              for {
                acc <- accEi
                (accComp, accSyms) = acc
                v <- aux(EitherT.pure[Coeval, String](arg), accSyms, funcs)
                (comp, out) = v
              } yield (accComp + comp, out)
          }
          (argsComp, argsSyms) = args
        } yield (callCost() + argsComp, argsSyms)

      case _ => ??? //TODO: FIx exhaustivness
    }

    aux(EitherT.pure(t), declaredVals.map(_ -> ((TRUE, true))).toMap, Map.empty).value().map(_._1)
  }
}<|MERGE_RESOLUTION|>--- conflicted
+++ resolved
@@ -16,31 +16,21 @@
       case _: CONST_LONG | _: CONST_BYTESTR | _: CONST_STRING | _: CONST_BOOLEAN => EitherT.pure((1, syms))
       case t: GETTER                                                             => aux(EitherT.pure(t.expr), syms, funcs).map { case (comp, out) => (comp + 2, out) }
 
-<<<<<<< HEAD
-      case BLOCKV1(let: LET, body) =>
+      case LET_BLOCK(let: LET, body) =>
         aux(EitherT.pure(body), syms + ((let.name, (let.value, false))), funcs)
           .map { case (comp, out) => (comp + 5, out) }
 
-      case BLOCKV2(let: LET, body) =>
+      case BLOCK(let: LET, body) =>
         aux(EitherT.pure(body), syms + ((let.name, (let.value, false))), funcs)
           .map { case (comp, out) => (comp + 5, out) }
 
-      case BLOCKV2(f: FUNC, body) =>
+      case BLOCK(f: FUNC, body) =>
         aux(
           EitherT.pure(body),
           syms,
           funcs + (FunctionHeader.User(f.name) -> Coeval.evalOnce(aux(EitherT.pure(f.body), syms, funcs).value().map(_._1).explicitGet()))
         ).map { case (comp, out) => (comp + 5, out) }
 
-=======
-      case LET_BLOCK(let: LET, body) =>
-        aux(EitherT.pure(body), syms + ((let.name, (let.value, false))))
-          .map { case (comp, out) => (comp + 5, out) }
-      case BLOCK(let: LET, body) =>
-        aux(EitherT.pure(body), syms + ((let.name, (let.value, false))))
-          .map { case (comp, out) => (comp + 5, out) }
-      case BLOCK(f: FUNC, body) => ???
->>>>>>> cb0a643d
       case REF(key) =>
         val ei: EitherT[Coeval, String, (Long, Map[String, (EXPR, Boolean)])] = syms.get(key) match {
           case None                => EitherT.fromEither(Left(s"ScriptValidator: Undeclared variable '$key'"))
@@ -60,7 +50,7 @@
 
       case t: FUNCTION_CALL =>
         for {
-          callCost <- EitherT.fromOption[Coeval]((functionCosts ++ funcs).get(t.function), s"ScriptValidator: Unknown function '${t.function}'")
+          callCost <- EitherT.fromOption[Coeval](functionCosts.get(t.function), s"ScriptValidator: Unknown function '${t.function}'")
           args <- t.args.foldLeft(EitherT.pure[Coeval, String]((0L, syms))) {
             case (accEi, arg) =>
               for {
