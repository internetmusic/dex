--- conflicted
+++ resolved
@@ -12,13 +12,12 @@
   val aliasType          = CaseType("Alias", List("alias" -> STRING))
   val addressOrAliasType = UNION(addressType.typeRef, aliasType.typeRef)
 
+  val transfer = CaseType("Transfer", List("recipient" -> addressOrAliasType, "amount" -> LONG))
+
+  val optionByteVector     = UNION(BYTESTR, UNIT)
   val transfer         = CaseType("Transfer", List("recipient" -> addressOrAliasType, "amount" -> LONG))
   val optionByteVector = UNION(BYTEVECTOR, UNIT)
 
-<<<<<<< HEAD
-  val optionByteVector     = UNION(BYTESTR, UNIT)
-=======
->>>>>>> ff8051b8
   val optionAddress        = UNION(addressType.typeRef, UNIT)
   val optionLong           = UNION(LONG, UNIT)
   val listByteVector: LIST = LIST(BYTESTR)
