package com.wavesplatform.state.diffs

import cats.implicits._
import cats.kernel.Monoid
import com.google.common.base.Throwables
import com.wavesplatform.account.{Address, AddressScheme}
import com.wavesplatform.common.state.ByteStr
import com.wavesplatform.common.utils.EitherExt2
import com.wavesplatform.lang._
import com.wavesplatform.lang.contract.DApp
import com.wavesplatform.lang.directives.DirectiveSet
import com.wavesplatform.lang.directives.values.{DApp => DAppType, _}
import com.wavesplatform.lang.script.ContractScript.ContractScriptImpl
import com.wavesplatform.lang.script.Script
import com.wavesplatform.lang.v1.compiler.Terms._
import com.wavesplatform.lang.v1.evaluator.ctx.impl.waves.WavesContext
import com.wavesplatform.lang.v1.evaluator.ctx.impl.{CryptoContext, PureContext}
import com.wavesplatform.lang.v1.evaluator.{ContractEvaluator, LogItem, ScriptResult}
import com.wavesplatform.lang.v1.traits.domain.Tx.ScriptTransfer
import com.wavesplatform.lang.v1.traits.domain.{DataItem, Recipient}
import com.wavesplatform.lang.v1.{ContractLimits, FunctionHeader}
import com.wavesplatform.state._
import com.wavesplatform.state.diffs.CommonValidation._
import com.wavesplatform.state.reader.CompositeBlockchain
import com.wavesplatform.transaction.Asset
import com.wavesplatform.transaction.Asset.{IssuedAsset, Waves}
import com.wavesplatform.transaction.TxValidationError._
import com.wavesplatform.transaction.smart.BlockchainContext.In
import com.wavesplatform.transaction.smart.script.ScriptRunner
import com.wavesplatform.transaction.smart.script.ScriptRunner.TxOrd
import com.wavesplatform.transaction.smart.script.trace.{AssetVerifierTrace, InvokeScriptTrace, TracedResult}
import com.wavesplatform.transaction.smart.{InvokeScriptTransaction, WavesEnvironment}
import monix.eval.Coeval
import shapeless.Coproduct

import scala.util.{Failure, Success, Try}

object InvokeScriptTransactionDiff {

  def apply(blockchain: Blockchain, height: Int)(tx: InvokeScriptTransaction): TracedResult[ValidationError, Diff] = {
    val accScript = blockchain.accountScript(tx.dappAddress)

    def evalContract(contract: DApp): Either[ScriptExecutionError, ScriptResult] = {
      val environment = new WavesEnvironment(
        AddressScheme.current.chainId,
        Coeval(tx.asInstanceOf[In]),
        Coeval(height),
        blockchain,
        Coeval(tx.dappAddress.bytes)
      )
      val invoker                                       = tx.sender.toAddress.bytes
      val maybePayment: Option[(Long, Option[ByteStr])] = tx.payment.headOption.map(p => (p.amount, p.assetId.compatId))
      val invocation                                    = ContractEvaluator.Invocation(tx.funcCallOpt, Recipient.Address(invoker), tx.sender, maybePayment, tx.dappAddress.bytes)
      val result = for {
        directives <- DirectiveSet(V3, Account, DAppType).leftMap((_, List.empty[LogItem]))
        evaluator <- ContractEvaluator(
          Monoid
            .combineAll(
              Seq(
                PureContext.build(V3),
                CryptoContext.build(Global),
                WavesContext.build(directives, environment)
              )
            )
            .evaluationContext,
          contract,
          invocation
        )
      } yield evaluator

      result.leftMap { case (error, log) => ScriptExecutionError(error, log, isAssetScript = false) }
    }

    accScript match {
      case Some(ContractScriptImpl(_, contract, _)) =>
        val functionName = tx.funcCallOpt.map(_.function.asInstanceOf[FunctionHeader.User].name).getOrElse(ContractEvaluator.DEFAULT_FUNC_NAME)

        val contractFunc =
          if (tx.funcCallOpt.nonEmpty)
            contract.callableFuncs.find(_.u.name == functionName).flatMap(_ => tx.funcCallOpt)
          else
            contract.defaultFuncOpt.map(defFunc => FUNCTION_CALL(FunctionHeader.User(defFunc.u.name), List.empty))

        contractFunc match {
          case None => Left(GenericError(s"No function '$functionName' at address ${tx.dappAddress}"))
          case Some(funcCall) =>
            val scriptResultE = evalContract(contract)
            for {
              scriptResult <- TracedResult(scriptResultE, List(InvokeScriptTrace(tx.dappAddress, Some(funcCall), scriptResultE)))
              ScriptResult(ds, ps) = scriptResult

              pmts: List[Map[Address, Map[Option[ByteStr], Long]]] = ps.map {
                case (Recipient.Address(addrBytes), amt, maybeAsset) =>
                  Map(Address.fromBytes(addrBytes.arr).explicitGet() -> Map(maybeAsset -> amt))
              }

              feeInfo <- TracedResult(tx.assetFee._1 match {
                case Waves => Right((tx.fee, Map(tx.sender.toAddress -> Portfolio(-tx.fee, LeaseBalance.empty, Map.empty))))
                case asset @ IssuedAsset(_) =>
                  for {
                    assetInfo <- blockchain
                      .assetDescription(asset)
                      .toRight(GenericError(s"Asset $asset does not exist, cannot be used to pay fees"))
                    wavesFee <- Either.cond(
                      assetInfo.sponsorship > 0,
                      Sponsorship.toWaves(tx.fee, assetInfo.sponsorship),
                      GenericError(s"Asset $asset is not sponsored, cannot be used to pay fees")
                    )
                  } yield {
                    (wavesFee,
                     Map(
                       tx.sender.toAddress        -> Portfolio(0, LeaseBalance.empty, Map(asset         -> -tx.fee)),
                       assetInfo.issuer.toAddress -> Portfolio(-wavesFee, LeaseBalance.empty, Map(asset -> tx.fee))
                     ))
                  }
              })
              wavesFee = feeInfo._1
              dataAndPaymentDiff <- TracedResult(payableAndDataPart(height, tx, ds, feeInfo._2))
              _                  <- TracedResult(Either.cond(pmts.flatMap(_.values).flatMap(_.values).forall(_ >= 0), (), NegativeAmount(-42, "")))
              _ <- TracedResult(
                validateOverflow(pmts.flatMap(_.values).flatMap(_.values), "Attempt to transfer unavailable funds in contract payment"))
              _ <- TracedResult(
                Either.cond(
                  pmts
                    .flatMap(_.values)
                    .flatMap(_.keys)
                    .flatten
                    .forall(id => blockchain.assetDescription(IssuedAsset(id)).isDefined),
                  (),
                  GenericError(s"Unissued assets are not allowed")
                ))
              _ <- TracedResult {
                val totalScriptsInvoked =
                  tx.checkedAssets()
                    .collect { case asset @ IssuedAsset(_) => asset }
                    .count(blockchain.hasAssetScript) +
                    ps.count(_._3.fold(false)(id => blockchain.hasAssetScript(IssuedAsset(id)))) +
                    (if (blockchain.hasScript(tx.sender)) 1 else 0)
                val minWaves = totalScriptsInvoked * ScriptExtraFee + FeeConstants(InvokeScriptTransaction.typeId) * FeeUnit
                Either.cond(
                  minWaves <= wavesFee,
                  (),
                  GenericError(s"Fee in ${tx.assetFee._1
                    .fold("WAVES")(_.toString)} for ${tx.builder.classTag} with $totalScriptsInvoked total scripts invoked does not exceed minimal value of $minWaves WAVES: ${tx.assetFee._2}")
                )
              }
              scriptsInvoked <- TracedResult {
                val totalScriptsInvoked =
                  tx.checkedAssets()
                    .collect { case asset @ IssuedAsset(_) => asset }
                    .count(blockchain.hasAssetScript) +
                    ps.count(_._3.fold(false)(id => blockchain.hasAssetScript(IssuedAsset(id)))) +
                    (if (blockchain.hasScript(tx.sender)) { 1 } else { 0 })
                val minWaves = totalScriptsInvoked * ScriptExtraFee + FeeConstants(InvokeScriptTransaction.typeId) * FeeUnit
                Either.cond(
                  minWaves <= wavesFee,
                  totalScriptsInvoked,
                  GenericError(s"Fee in ${tx.assetFee._1
                    .fold("WAVES")(_.toString)} for ${tx.builder.classTag} with $totalScriptsInvoked total scripts invoked does not exceed minimal value of $minWaves WAVES: ${tx.assetFee._2}")
                )
              }
              _ <- foldScriptTransfers(blockchain, tx)(ps, dataAndPaymentDiff)
            } yield {
              val paymentReceiversMap: Map[Address, Portfolio] = Monoid
                .combineAll(pmts)
                .mapValues(mp => mp.toList.map(x => Portfolio.build(Asset.fromCompatId(x._1), x._2)))
                .mapValues(l => Monoid.combineAll(l))
              val paymentFromContractMap = Map(tx.dappAddress -> Monoid.combineAll(paymentReceiversMap.values).negate)
<<<<<<< HEAD
              val transfers              = Monoid.combineAll(Seq(paymentReceiversMap, paymentFromContractMap))
              dataAndPaymentDiff |+| Diff.stateOps(portfolios = transfers)
=======
              val transfers = Monoid.combineAll(Seq(paymentReceiversMap, paymentFromContractMap))
              dataAndPaymentDiff.copy(scriptsRun = scriptsInvoked + 1) |+| Diff.stateOps(portfolios = transfers)
>>>>>>> e5fcc5ec
            }
        }
      case _ => Left(GenericError(s"No contract at address ${tx.dappAddress}"))
    }
  }

  private def payableAndDataPart(height: Int, tx: InvokeScriptTransaction, ds: List[DataItem[_]], feePart: Map[Address, Portfolio]) = {
    val dataEntries: Seq[DataEntry[_]] = ds.map {
      case DataItem.Bool(k, b) => BooleanDataEntry(k, b)
      case DataItem.Str(k, b)  => StringDataEntry(k, b)
      case DataItem.Lng(k, b)  => IntegerDataEntry(k, b)
      case DataItem.Bin(k, b)  => BinaryDataEntry(k, b)
    }
    if (dataEntries.length > ContractLimits.MaxWriteSetSize) {
      Left(GenericError(s"WriteSec can't contain more than ${ContractLimits.MaxWriteSetSize} entries"))
    } else if (dataEntries.exists(_.key.getBytes().length > ContractLimits.MaxKeySizeInBytes)) {
      Left(GenericError(s"Key size must be less than ${ContractLimits.MaxKeySizeInBytes}"))
    } else {
      val totalDataBytes = dataEntries.map(_.toBytes.length).sum

      val payablePart: Map[Address, Portfolio] = tx.payment
        .map {
          case InvokeScriptTransaction.Payment(amt, assetId) =>
            assetId match {
              case asset @ IssuedAsset(_) =>
                Map(tx.sender.toAddress -> Portfolio(0, LeaseBalance.empty, Map(asset -> -amt))).combine(
                  Map(tx.dappAddress -> Portfolio(0, LeaseBalance.empty, Map(asset -> amt)))
                )
              case Waves =>
                Map(tx.sender.toAddress -> Portfolio(-amt, LeaseBalance.empty, Map.empty))
                  .combine(Map(tx.dappAddress -> Portfolio(amt, LeaseBalance.empty, Map.empty)))
            }
        }
        .foldLeft(Map[Address, Portfolio]())(_ combine _)

      if (totalDataBytes <= ContractLimits.MaxWriteSetSizeInBytes) {
        val recordedData = InvokeScriptResult(
          dataEntries,
          payablePart.toVector.flatMap {
            case (addr, portfolio) =>
              val waves  = InvokeScriptResult.Payment(addr, Waves, portfolio.balance)
              val assets = portfolio.assets.map { case (assetId, amount) => InvokeScriptResult.Payment(addr, assetId, amount) }
              (assets ++ Some(waves)).filter(_.amount != 0)
          }
        )

        Right(
          Diff(
            height = height,
            tx = tx,
            portfolios = feePart combine payablePart,
            accountData = Map(tx.dappAddress -> AccountDataInfo(dataEntries.map(d => d.key -> d).toMap)),
            scriptResults = Map(tx.id()      -> recordedData)
          )
        )
      } else
        Left(GenericError(s"WriteSet size can't exceed ${ContractLimits.MaxWriteSetSizeInBytes} bytes, actual: $totalDataBytes bytes"))
    }
  }

  private def foldScriptTransfers(blockchain: Blockchain, tx: InvokeScriptTransaction)(ps: List[(Recipient.Address, Long, Option[ByteStr])],
                                                                                       dataDiff: Diff): TracedResult[ValidationError, Diff] = {
    if (ps.length <= ContractLimits.MaxPaymentAmount) {
      val foldResult = ps.foldLeft(TracedResult(dataDiff.asRight[ValidationError])) { (tracedDiffAcc, payment) =>
        val (addressRepr, amount, asset) = payment
        val address                      = Address.fromBytes(addressRepr.bytes.arr).explicitGet()
        val tracedDiff: TracedResult[ValidationError, Diff] = Asset.fromCompatId(asset) match {
          case Waves =>
            Diff
              .stateOps(
                portfolios = Map(
                  address        -> Portfolio(amount, LeaseBalance.empty, Map.empty),
                  tx.dappAddress -> Portfolio(-amount, LeaseBalance.empty, Map.empty)
                )
              )
              .asRight[ValidationError]
          case a @ IssuedAsset(id) =>
            val nextDiff = Diff.stateOps(
              portfolios = Map(
                address        -> Portfolio(0, LeaseBalance.empty, Map(a -> amount)),
                tx.dappAddress -> Portfolio(0, LeaseBalance.empty, Map(a -> -amount))
              ))
            blockchain.assetScript(a) match {
              case None =>
                nextDiff.asRight[ValidationError]
              case Some(script) =>
                val assetValidationDiff = tracedDiffAcc.resultE.flatMap(
                  d => validateScriptTransferWithSmartAssetScript(blockchain, tx)(d, addressRepr, amount, asset, nextDiff, script)
                )
                val errorOpt = assetValidationDiff.fold(Some(_), _ => None)
                TracedResult(
                  assetValidationDiff,
                  List(AssetVerifierTrace(id, errorOpt))
                )
            }
        }
        tracedDiffAcc |+| tracedDiff
      }
      TracedResult(foldResult.resultE.map(_ => Diff.stateOps()), foldResult.trace)
    } else {
      Left(GenericError(s"Too many ScriptTransfers: max: ${ContractLimits.MaxPaymentAmount}, actual: ${ps.length}"))
    }
  }

  private def validateScriptTransferWithSmartAssetScript(blockchain: Blockchain, tx: InvokeScriptTransaction)(
      totalDiff: Diff,
      addressRepr: Recipient.Address,
      amount: Long,
      asset: Option[ByteStr],
      nextDiff: Diff,
      script: Script): Either[ValidationError, Diff] = {
    Try {
      ScriptRunner(
        blockchain.height,
        Coproduct[TxOrd](
          ScriptTransfer(
            asset,
            Recipient.Address(tx.dappAddress.bytes),
            Recipient.Address(addressRepr.bytes),
            amount,
            tx.timestamp,
            tx.id()
          )),
        CompositeBlockchain.composite(blockchain, totalDiff),
        script,
        isAssetScript = true,
        tx.dappAddress.bytes
      ) match {
        case (log, Left(error))  => Left(ScriptExecutionError(error, log, isAssetScript = true))
        case (log, Right(FALSE)) => Left(TransactionNotAllowedByScript(log, isAssetScript = true))
        case (_, Right(TRUE))    => Right(nextDiff)
        case (log, Right(x))     => Left(ScriptExecutionError(s"Script returned not a boolean result, but $x", log, isAssetScript = true))
      }
    } match {
      case Failure(e) =>
        Left(ScriptExecutionError(s"Uncaught execution error: ${Throwables.getStackTraceAsString(e)}", List.empty, isAssetScript = true))
      case Success(s) => s
    }
  }
}<|MERGE_RESOLUTION|>--- conflicted
+++ resolved
@@ -166,13 +166,8 @@
                 .mapValues(mp => mp.toList.map(x => Portfolio.build(Asset.fromCompatId(x._1), x._2)))
                 .mapValues(l => Monoid.combineAll(l))
               val paymentFromContractMap = Map(tx.dappAddress -> Monoid.combineAll(paymentReceiversMap.values).negate)
-<<<<<<< HEAD
-              val transfers              = Monoid.combineAll(Seq(paymentReceiversMap, paymentFromContractMap))
-              dataAndPaymentDiff |+| Diff.stateOps(portfolios = transfers)
-=======
               val transfers = Monoid.combineAll(Seq(paymentReceiversMap, paymentFromContractMap))
               dataAndPaymentDiff.copy(scriptsRun = scriptsInvoked + 1) |+| Diff.stateOps(portfolios = transfers)
->>>>>>> e5fcc5ec
             }
         }
       case _ => Left(GenericError(s"No contract at address ${tx.dappAddress}"))
