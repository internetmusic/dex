--- conflicted
+++ resolved
@@ -139,11 +139,7 @@
               })
               dAppAddress <- TracedResult(dAppAddressEi)
               wavesFee = feeInfo._1
-<<<<<<< HEAD
-              dataAndPaymentDiff <- TracedResult(payableAndDataPart(height, tx, dataEntries, feeInfo._2))
-=======
-              dataAndPaymentDiff <- TracedResult(payableAndDataPart(height, tx, dAppAddress, ds, feeInfo._2))
->>>>>>> 644d1d6d
+              dataAndPaymentDiff <- TracedResult(payableAndDataPart(height, tx, dAppAddress, dataEntries, feeInfo._2))
               _                  <- TracedResult(Either.cond(pmts.flatMap(_.values).flatMap(_.values).forall(_ >= 0), (), NegativeAmount(-42, "")))
               _ <- TracedResult(
                 validateOverflow(pmts.flatMap(_.values).flatMap(_.values), "Attempt to transfer unavailable funds in contract payment"))
@@ -193,16 +189,10 @@
                 .combineAll(pmts)
                 .mapValues(mp => mp.toList.map(x => Portfolio.build(Asset.fromCompatId(x._1), x._2)))
                 .mapValues(l => Monoid.combineAll(l))
-<<<<<<< HEAD
-              val paymentFromContractMap = Map(tx.dappAddress -> Monoid.combineAll(paymentReceiversMap.values).negate)
-              val transfers = Monoid.combineAll(Seq(paymentReceiversMap, paymentFromContractMap))
+              val paymentFromContractMap = Map(dAppAddress -> Monoid.combineAll(paymentReceiversMap.values).negate)
+              val transfers              = Monoid.combineAll(Seq(paymentReceiversMap, paymentFromContractMap))
               val isr = InvokeScriptResult(data = dataEntries, transfers = paymentReceiversMap.toVector.flatMap { case (addr, pf) => InvokeScriptResult.paymentsFromPortfolio(addr, pf) })
               dataAndPaymentDiff.copy(scriptsRun = scriptsInvoked + 1) |+| Diff.stateOps(portfolios = transfers, scriptResults = Map(tx.id() -> isr))
-=======
-              val paymentFromContractMap = Map(dAppAddress -> Monoid.combineAll(paymentReceiversMap.values).negate)
-              val transfers              = Monoid.combineAll(Seq(paymentReceiversMap, paymentFromContractMap))
-              dataAndPaymentDiff.copy(scriptsRun = scriptsInvoked + 1) |+| Diff.stateOps(portfolios = transfers)
->>>>>>> 644d1d6d
             }
         }
       case Left(l) => TracedResult(Left(l))
@@ -210,21 +200,11 @@
     }
   }
 
-<<<<<<< HEAD
-  private def payableAndDataPart(height: Int, tx: InvokeScriptTransaction, dataEntries: List[DataEntry[_]], feePart: Map[Address, Portfolio]) = {
-=======
   private def payableAndDataPart(height: Int,
                                  tx: InvokeScriptTransaction,
                                  dAppAddress: Address,
-                                 ds: List[DataItem[_]],
+                                 dataEntries: List[DataEntry[_]],
                                  feePart: Map[Address, Portfolio]) = {
-    val dataEntries: Seq[DataEntry[_]] = ds.map {
-      case DataItem.Bool(k, b) => BooleanDataEntry(k, b)
-      case DataItem.Str(k, b)  => StringDataEntry(k, b)
-      case DataItem.Lng(k, b)  => IntegerDataEntry(k, b)
-      case DataItem.Bin(k, b)  => BinaryDataEntry(k, b)
-    }
->>>>>>> 644d1d6d
     if (dataEntries.length > ContractLimits.MaxWriteSetSize) {
       Left(GenericError(s"WriteSet can't contain more than ${ContractLimits.MaxWriteSetSize} entries"))
     } else if (dataEntries.exists(_.key.getBytes().length > ContractLimits.MaxKeySizeInBytes)) {
@@ -253,12 +233,7 @@
             height = height,
             tx = tx,
             portfolios = feePart combine payablePart,
-<<<<<<< HEAD
-            accountData = Map(tx.dappAddress -> AccountDataInfo(dataEntries.map(d => d.key -> d).toMap))
-=======
-            accountData = Map(dAppAddress -> AccountDataInfo(dataEntries.map(d => d.key -> d).toMap)),
-            scriptResults = Map(tx.id()   -> recordedData)
->>>>>>> 644d1d6d
+            accountData = Map(dAppAddress -> AccountDataInfo(dataEntries.map(d => d.key -> d).toMap))
           )
         )
       } else
