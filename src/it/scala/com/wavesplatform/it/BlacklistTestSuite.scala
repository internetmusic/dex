package com.wavesplatform.it

import com.typesafe.config.{Config, ConfigFactory}
import com.wavesplatform.it.api.NodeApi.BlacklistedPeer
import org.scalatest.{BeforeAndAfterAll, FreeSpec, Matchers}

import scala.collection.JavaConverters._
import scala.concurrent.ExecutionContext.Implicits.global
import scala.concurrent.Future.traverse
import scala.concurrent.duration._
import scala.concurrent.{Await, Future}
import scala.util.Random

class BlacklistTestSuite extends FreeSpec with Matchers with BeforeAndAfterAll {

  import BlacklistTestSuite._

  private val docker = new Docker()
  private val nodes = Configs.map(docker.startNode)
  private val richestNode = nodes.head
  private val otherNodes = nodes.tail

  override protected def beforeAll(): Unit = {
    super.beforeAll()

    Await.result(Future.traverse(nodes)(_.status), 1.minute)

    Await.result(
      for {
        count <- Future.traverse(nodes)(_.waitForPeers(NodesCount - 1))
      } yield count, 1.minute
    )
  }


  override protected def afterAll(): Unit = {
    super.afterAll()
    docker.close()
  }

  "network should grow up to 60 blocks" in {
    Await.result(richestNode.waitForHeight(60), 5.minutes)

    Await.result(richestNode.height, 1.minute) >= 60 shouldBe true
  }

  "richest node should blacklist other nodes" in {
    otherNodes.foreach(n => Await.result(richestNode.blacklist(n.nodeInfo.networkIpAddress, n.nodeInfo.hostNetworkPort), 1.minute))

    Await.result(
<<<<<<< HEAD
      richestNode.waitFor[Seq[String]](_.blacklistedPeers, _.length >= NodesCount - 1, 5.seconds),
=======
      richestNode.waitFor[Seq[BlacklistedPeer]](_.blacklistedPeers, _.length >= NodesCount - 1, 5.seconds),
>>>>>>> 69514d46
      5.minutes)

    val blacklisted = Await.result(richestNode.blacklistedPeers, 1.minute)
    blacklisted.length should be(NodesCount - 1)
  }

  "sleep while nodes are blocked" in {
    Thread.sleep(richestNode.settings.networkSettings.blackListResidenceTime.toMillis + 10.seconds.toMillis)
  }

  "and sync again" in {
    val targetBlocks = Await.result(for {
      height <- traverse(nodes)(_.height).map(_.max)
      _ <- traverse(nodes)(_.waitForHeight(height + 30))
      blocks <- traverse(nodes)(_.blockAt(height + 25))
    } yield blocks.map(_.signature), 5.minutes)
    all(targetBlocks) shouldEqual targetBlocks.head
  }
}

object BlacklistTestSuite {

  private val generatingNodeConfig = ConfigFactory.parseString(
    """
      |waves.miner.offline = yes
    """.stripMargin)

  private val dockerConfigs = Docker.NodeConfigs.getConfigList("nodes").asScala

  val NodesCount: Int = 4

  val Configs: Seq[Config] = Seq(generatingNodeConfig.withFallback(dockerConfigs.last)) ++ Random.shuffle(dockerConfigs.init).take(NodesCount - 1)

}<|MERGE_RESOLUTION|>--- conflicted
+++ resolved
@@ -48,11 +48,7 @@
     otherNodes.foreach(n => Await.result(richestNode.blacklist(n.nodeInfo.networkIpAddress, n.nodeInfo.hostNetworkPort), 1.minute))
 
     Await.result(
-<<<<<<< HEAD
-      richestNode.waitFor[Seq[String]](_.blacklistedPeers, _.length >= NodesCount - 1, 5.seconds),
-=======
       richestNode.waitFor[Seq[BlacklistedPeer]](_.blacklistedPeers, _.length >= NodesCount - 1, 5.seconds),
->>>>>>> 69514d46
       5.minutes)
 
     val blacklisted = Await.result(richestNode.blacklistedPeers, 1.minute)
