package com.wavesplatform

import java.util.concurrent.locks.ReentrantReadWriteLock

import cats._
import com.google.common.cache.CacheBuilder
import com.wavesplatform.UtxPool.PessimisticPortfolios
import com.wavesplatform.settings.{FunctionalitySettings, UtxSettings}
import com.wavesplatform.state2.diffs.TransactionDiffer
import com.wavesplatform.state2.reader.{CompositeStateReader, StateReader}
import com.wavesplatform.state2.{ByteStr, Diff, Portfolio}
import scorex.account.Address
import scorex.consensus.TransactionsOrdering
import scorex.transaction.ValidationError.GenericError
import scorex.transaction._
import scorex.utils.{ScorexLogging, Synchronized, Time}

import scala.concurrent.duration._
import scala.util.{Left, Right}

class UtxPool(time: Time,
              stateReader: StateReader,
              history: History,
              feeCalculator: FeeCalculator,
              fs: FunctionalitySettings,
              utxSettings: UtxSettings) extends Synchronized with ScorexLogging {

<<<<<<< HEAD
class UtxPool(
                 time: Time,
                 stateReader: StateReader,
                 history: History,
                 feeCalculator: FeeCalculator,
                 fs: FunctionalitySettings,
                 utxSettings: UtxSettings) extends ScorexLogging {

  private val transactions = new ConcurrentHashMap[ByteStr, Transaction]
  private lazy val knownTransactions = CacheBuilder.newBuilder()
    .maximumSize(utxSettings.maxSize * 2)
    .build[ByteStr, Either[ValidationError, Transaction]]()

  private def removeExpired(currentTs: Long): Unit =
    transactions.entrySet().removeIf(tx => (currentTs - tx.getValue.timestamp).millis > utxSettings.maxTransactionAge)

  def putIfNew(tx: Transaction): Either[ValidationError, Transaction] =
    if (transactions.size >= utxSettings.maxSize) {
      Left(GenericError("Transaction pool size limit is reached"))
    } else knownTransactions.get(tx.id, () => {
      val validationResult = for {
        _ <- feeCalculator.enoughFee(tx)
        _ <- TransactionDiffer.apply(fs, history.lastBlockTimestamp(), time.correctedTime(), stateReader.height)(stateReader, tx)
        _ = transactions.putIfAbsent(tx.id, tx)
      } yield tx

      validationResult
    })

  def removeAll(tx: Traversable[Transaction]): Unit = {
=======
  def synchronizationToken: ReentrantReadWriteLock = new ReentrantReadWriteLock()

  private val transactions = Synchronized(Map.empty[ByteStr, Transaction])

  private lazy val knownTransactions = Synchronized {
    CacheBuilder
      .newBuilder()
      .maximumSize(utxSettings.maxSize * 2)
      .build[ByteStr, Either[ValidationError, Transaction]]()
  }

  private val pessimisticPortfolios = Synchronized(new PessimisticPortfolios)

  private def removeExpired(currentTs: Long): Unit = write { implicit l =>
    def isExpired(tx: Transaction) = (currentTs - tx.timestamp).millis > utxSettings.maxTransactionAge

    transactions()
      .values
      .view
      .filter(isExpired)
      .foreach { tx =>
        transactions.transform(_ - tx.id)
        pessimisticPortfolios.mutate(_.remove(tx.id))
      }
  }

  def putIfNew(tx: Transaction): Either[ValidationError, Boolean] = write { implicit l =>
    knownTransactions.mutate(cache =>
      Option(cache.getIfPresent(tx.id)) match {
        case Some(Right(_)) => Right(false)
        case Some(Left(er)) => Left(er)
        case None =>
          val res = for {
            _ <- Either.cond(transactions().size < utxSettings.maxSize, (), GenericError("Transaction pool size limit is reached"))
            _ <- feeCalculator.enoughFee(tx)
            diff <- TransactionDiffer(fs, history.lastBlock.map(_.timestamp), time.correctedTime(), stateReader.height)(stateReader, tx)
          } yield {
            pessimisticPortfolios.mutate(_.add(tx.id, diff))
            transactions.transform(_.updated(tx.id, tx))
            tx
          }
          cache.put(tx.id, res)
          res.right.map(_ => true)
      })
  }

  def removeAll(tx: Traversable[Transaction]): Unit = write { implicit l =>
>>>>>>> afb08b7d
    removeExpired(time.correctedTime())
    tx.view.map(_.id).foreach { id =>
      knownTransactions.mutate(_.invalidate(id))
      transactions.transform(_ - id)
      pessimisticPortfolios.mutate(_.remove(id))
    }
  }

  def portfolio(addr: Address): Portfolio = read { implicit l =>
    val base = stateReader.accountPortfolio(addr)
    val foundInUtx = pessimisticPortfolios().getAggregated(addr)

    Monoid.combine(base, foundInUtx)
  }

  def all(): Seq[Transaction] = read { implicit l =>
    transactions().values.toSeq.sorted(TransactionsOrdering.InUTXPool)
  }

  def size: Int = read { implicit l => transactions().size }

  def transactionById(transactionId: ByteStr): Option[Transaction] = read { implicit l =>
    transactions().get(transactionId)
  }

<<<<<<< HEAD
  def packUnconfirmed(max: Int): Seq[Transaction] = {
    val currentTs = time.correctedTime()
    removeExpired(currentTs)
    val differ = TransactionDiffer.apply(fs, history.lastBlockTimestamp(), currentTs, stateReader.height) _
    val (invalidTxs, validTxs, _) = transactions.asScala
=======
  def packUnconfirmed(): Seq[Transaction] = write { implicit l =>
    val currentTs = time.correctedTime()
    removeExpired(currentTs)
    val differ = TransactionDiffer(fs, history.lastBlock.map(_.timestamp), currentTs, stateReader.height) _
    val (invalidTxs, validTxs, _) = transactions()
>>>>>>> afb08b7d
      .values.toSeq
      .sorted(TransactionsOrdering.InUTXPool)
      .foldLeft((Seq.empty[ByteStr], Seq.empty[Transaction], Monoid[Diff].empty)) {
        case ((invalid, valid, diff), tx) if valid.size <= max =>
          differ(new CompositeStateReader(stateReader, diff.asBlockDiff), tx) match {
            case Right(newDiff) =>
              (invalid, tx +: valid, Monoid.combine(diff, newDiff))
            case Left(e) =>
              log.debug(s"Removing invalid transaction ${tx.id} from UTX: $e")
              (tx.id +: invalid, valid, diff)
          }
        case (r, _) => r
      }

    transactions.transform(_ -- invalidTxs)
    pessimisticPortfolios.mutate { p =>
      invalidTxs.foreach(p.remove)
    }
    validTxs.sorted(TransactionsOrdering.InBlock)
  }
}

object UtxPool {

  private class PessimisticPortfolios {
    private type Portfolios = Map[Address, Portfolio]

    private var transactionPortfolios = Map.empty[ByteStr, Portfolios]
    private var transactions = Map.empty[Address, Set[ByteStr]]

    def add(txId: ByteStr, txDiff: Diff): Unit = {
      val nonEmptyPessimisticPortfolios = txDiff.portfolios
        .mapValues(_.pessimistic)
        .filterNot {
          case (_, portfolio) => portfolio.isEmpty
        }

      if (nonEmptyPessimisticPortfolios.nonEmpty) {
        transactionPortfolios += txId -> nonEmptyPessimisticPortfolios
        nonEmptyPessimisticPortfolios.keys.foreach { address =>
          transactions += address -> (transactions.getOrElse(address, Set.empty) + txId)
        }
      }
    }

    def getAggregated(accountAddr: Address): Portfolio = {
      val portfolios = for {
        txIds <- transactions.get(accountAddr).toSeq
        txId <- txIds
        txPortfolios <- transactionPortfolios.get(txId)
        txAccountPortfolio <- txPortfolios.get(accountAddr)
      } yield txAccountPortfolio

      Monoid.combineAll[Portfolio](portfolios)
    }

    def remove(txId: ByteStr): Unit = {
      transactionPortfolios -= txId
      transactions = transactions.mapValues(_ - txId)
    }
  }

}<|MERGE_RESOLUTION|>--- conflicted
+++ resolved
@@ -25,38 +25,6 @@
               fs: FunctionalitySettings,
               utxSettings: UtxSettings) extends Synchronized with ScorexLogging {
 
-<<<<<<< HEAD
-class UtxPool(
-                 time: Time,
-                 stateReader: StateReader,
-                 history: History,
-                 feeCalculator: FeeCalculator,
-                 fs: FunctionalitySettings,
-                 utxSettings: UtxSettings) extends ScorexLogging {
-
-  private val transactions = new ConcurrentHashMap[ByteStr, Transaction]
-  private lazy val knownTransactions = CacheBuilder.newBuilder()
-    .maximumSize(utxSettings.maxSize * 2)
-    .build[ByteStr, Either[ValidationError, Transaction]]()
-
-  private def removeExpired(currentTs: Long): Unit =
-    transactions.entrySet().removeIf(tx => (currentTs - tx.getValue.timestamp).millis > utxSettings.maxTransactionAge)
-
-  def putIfNew(tx: Transaction): Either[ValidationError, Transaction] =
-    if (transactions.size >= utxSettings.maxSize) {
-      Left(GenericError("Transaction pool size limit is reached"))
-    } else knownTransactions.get(tx.id, () => {
-      val validationResult = for {
-        _ <- feeCalculator.enoughFee(tx)
-        _ <- TransactionDiffer.apply(fs, history.lastBlockTimestamp(), time.correctedTime(), stateReader.height)(stateReader, tx)
-        _ = transactions.putIfAbsent(tx.id, tx)
-      } yield tx
-
-      validationResult
-    })
-
-  def removeAll(tx: Traversable[Transaction]): Unit = {
-=======
   def synchronizationToken: ReentrantReadWriteLock = new ReentrantReadWriteLock()
 
   private val transactions = Synchronized(Map.empty[ByteStr, Transaction])
@@ -92,7 +60,7 @@
           val res = for {
             _ <- Either.cond(transactions().size < utxSettings.maxSize, (), GenericError("Transaction pool size limit is reached"))
             _ <- feeCalculator.enoughFee(tx)
-            diff <- TransactionDiffer(fs, history.lastBlock.map(_.timestamp), time.correctedTime(), stateReader.height)(stateReader, tx)
+            diff <- TransactionDiffer(fs, history.lastBlockTimestamp(), time.correctedTime(), stateReader.height)(stateReader, tx)
           } yield {
             pessimisticPortfolios.mutate(_.add(tx.id, diff))
             transactions.transform(_.updated(tx.id, tx))
@@ -104,7 +72,6 @@
   }
 
   def removeAll(tx: Traversable[Transaction]): Unit = write { implicit l =>
->>>>>>> afb08b7d
     removeExpired(time.correctedTime())
     tx.view.map(_.id).foreach { id =>
       knownTransactions.mutate(_.invalidate(id))
@@ -130,19 +97,11 @@
     transactions().get(transactionId)
   }
 
-<<<<<<< HEAD
-  def packUnconfirmed(max: Int): Seq[Transaction] = {
+  def packUnconfirmed(max: Int): Seq[Transaction] = write { implicit l =>
     val currentTs = time.correctedTime()
     removeExpired(currentTs)
-    val differ = TransactionDiffer.apply(fs, history.lastBlockTimestamp(), currentTs, stateReader.height) _
-    val (invalidTxs, validTxs, _) = transactions.asScala
-=======
-  def packUnconfirmed(): Seq[Transaction] = write { implicit l =>
-    val currentTs = time.correctedTime()
-    removeExpired(currentTs)
-    val differ = TransactionDiffer(fs, history.lastBlock.map(_.timestamp), currentTs, stateReader.height) _
+    val differ = TransactionDiffer(fs, history.lastBlockTimestamp(), currentTs, stateReader.height) _
     val (invalidTxs, validTxs, _) = transactions()
->>>>>>> afb08b7d
       .values.toSeq
       .sorted(TransactionsOrdering.InUTXPool)
       .foldLeft((Seq.empty[ByteStr], Seq.empty[Transaction], Monoid[Diff].empty)) {
