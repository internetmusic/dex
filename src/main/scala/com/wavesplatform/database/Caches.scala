package com.wavesplatform.database

import java.util

import cats.syntax.monoid._
import com.google.common.cache.{CacheBuilder, CacheLoader, LoadingCache}
import com.wavesplatform.account.{Address, Alias}
import com.wavesplatform.block.Block
import com.wavesplatform.state._
import com.wavesplatform.transaction.{AssetId, Transaction}
import com.wavesplatform.transaction.smart.script.Script
import com.wavesplatform.utils.ScorexLogging

import scala.collection.JavaConverters._

trait Caches extends Blockchain with ScorexLogging {
  import Caches._

  protected def maxCacheSize: Int

  @volatile
  protected var current = (loadHeight(), loadScore(), loadLastBlock())

  protected def loadHeight(): Int
  override def height: Int = current._1

<<<<<<< HEAD
=======
  protected def safeRollbackHeight: Int

  @volatile
  private var scoreCache = loadScore()
>>>>>>> 4a3d3007
  protected def loadScore(): BigInt
  override def score: BigInt = current._2

  protected def loadLastBlock(): Option[Block]
  override def lastBlock: Option[Block] = current._3

  private val transactionIds                                       = new util.HashMap[ByteStr, Long]()
  protected def forgetTransaction(id: ByteStr): Unit               = transactionIds.remove(id)
  override def containsTransaction(id: ByteStr): Boolean           = transactionIds.containsKey(id)
  override def learnTransactions(values: Map[ByteStr, Long]): Unit = transactionIds.putAll(values.asJava)
  override def forgetTransactions(pred: (ByteStr, Long) => Boolean): Map[ByteStr, Long] = {
    val removedTransactions = Map.newBuilder[ByteStr, Long]
    val iterator            = transactionIds.entrySet().iterator()
    while (iterator.hasNext) {
      val e = iterator.next()
      if (pred(e.getKey, e.getValue)) {
        removedTransactions += e.getKey -> e.getValue
        iterator.remove()
      }
    }
    removedTransactions.result()
  }

  private val portfolioCache: LoadingCache[Address, Portfolio] = cache(maxCacheSize, loadPortfolio)
  protected def loadPortfolio(address: Address): Portfolio
  protected def discardPortfolio(address: Address): Unit = portfolioCache.invalidate(address)
  override def portfolio(a: Address): Portfolio          = portfolioCache.get(a)

  private val assetDescriptionCache: LoadingCache[AssetId, Option[AssetDescription]] = cache(maxCacheSize, loadAssetDescription)
  protected def loadAssetDescription(assetId: AssetId): Option[AssetDescription]
  protected def discardAssetDescription(assetId: AssetId): Unit             = assetDescriptionCache.invalidate(assetId)
  override def assetDescription(assetId: AssetId): Option[AssetDescription] = assetDescriptionCache.get(assetId)

  private val volumeAndFeeCache: LoadingCache[ByteStr, VolumeAndFee] = cache(maxCacheSize, loadVolumeAndFee)
  protected def loadVolumeAndFee(orderId: ByteStr): VolumeAndFee
  protected def discardVolumeAndFee(orderId: ByteStr): Unit       = volumeAndFeeCache.invalidate(orderId)
  override def filledVolumeAndFee(orderId: ByteStr): VolumeAndFee = volumeAndFeeCache.get(orderId)

  private val scriptCache: LoadingCache[Address, Option[Script]] = cache(maxCacheSize, loadScript)
  protected def loadScript(address: Address): Option[Script]
  protected def hasScriptBytes(address: Address): Boolean
  protected def discardScript(address: Address): Unit = scriptCache.invalidate(address)

  override def accountScript(address: Address): Option[Script] = scriptCache.get(address)
  override def hasScript(address: Address): Boolean =
    Option(scriptCache.getIfPresent(address)).flatten.isDefined || hasScriptBytes(address)

  private val assetScriptCache: LoadingCache[AssetId, Option[Script]] = cache(maxCacheSize, loadAssetScript)
  protected def loadAssetScript(asset: AssetId): Option[Script]
  protected def hasAssetScriptBytes(asset: AssetId): Boolean
  protected def discardAssetScript(asset: AssetId): Unit = assetScriptCache.invalidate(asset)

  override def assetScript(asset: AssetId): Option[Script] = assetScriptCache.get(asset)
  override def hasAssetScript(asset: AssetId): Boolean =
    assetScriptCache.getIfPresent(asset) match {
      case null => hasAssetScriptBytes(asset)
      case x    => x.nonEmpty
    }

  private var lastAddressId = loadMaxAddressId()
  protected def loadMaxAddressId(): BigInt

  private val addressIdCache: LoadingCache[Address, Option[BigInt]] = cache(maxCacheSize, loadAddressId)
  protected def loadAddressId(address: Address): Option[BigInt]
  protected def addressId(address: Address): Option[BigInt] = addressIdCache.get(address)

  @volatile
  protected var approvedFeaturesCache: Map[Short, Int] = loadApprovedFeatures()
  protected def loadApprovedFeatures(): Map[Short, Int]
  override def approvedFeatures: Map[Short, Int] = approvedFeaturesCache

  @volatile
  protected var activatedFeaturesCache: Map[Short, Int] = loadActivatedFeatures()
  protected def loadActivatedFeatures(): Map[Short, Int]
  override def activatedFeatures: Map[Short, Int] = activatedFeaturesCache

  protected def doAppend(block: Block,
                         carryFee: Long,
                         addresses: Map[Address, BigInt],
                         wavesBalances: Map[BigInt, Long],
                         assetBalances: Map[BigInt, Map[ByteStr, Long]],
                         leaseBalances: Map[BigInt, LeaseBalance],
                         leaseStates: Map[ByteStr, Boolean],
                         transactions: Map[ByteStr, (Transaction, Set[BigInt])],
                         addressTransactions: Map[BigInt, List[(Int, ByteStr)]],
                         reissuedAssets: Map[ByteStr, AssetInfo],
                         filledQuantity: Map[ByteStr, VolumeAndFee],
                         scripts: Map[BigInt, Option[Script]],
                         assetScripts: Map[ByteStr, Option[Script]],
                         data: Map[BigInt, AccountDataInfo],
                         aliases: Map[Alias, BigInt],
                         sponsorship: Map[AssetId, Sponsorship]): Unit

  override def append(diff: Diff, carryFee: Long, block: Block): Unit = {

    val newAddresses = Set.newBuilder[Address]
    newAddresses ++= diff.portfolios.keys.filter(addressIdCache.get(_).isEmpty)
    for ((_, _, addresses) <- diff.transactions.values; address <- addresses if addressIdCache.get(address).isEmpty) {
      newAddresses += address
    }

    val newAddressIds = (for {
      (address, offset) <- newAddresses.result().zipWithIndex
    } yield address -> (lastAddressId + offset + 1)).toMap

    def addressId(address: Address): BigInt = (newAddressIds.get(address) orElse addressIdCache.get(address)).get

    lastAddressId += newAddressIds.size

    log.trace(s"CACHE newAddressIds = $newAddressIds")
    log.trace(s"CACHE lastAddressId = $lastAddressId")

    val wavesBalances = Map.newBuilder[BigInt, Long]
    val assetBalances = Map.newBuilder[BigInt, Map[ByteStr, Long]]
    val leaseBalances = Map.newBuilder[BigInt, LeaseBalance]
    val newPortfolios = Map.newBuilder[Address, Portfolio]

    for ((address, portfolioDiff) <- diff.portfolios) {
      val newPortfolio = portfolioCache.get(address).combine(portfolioDiff)
      if (portfolioDiff.balance != 0) {
        wavesBalances += addressId(address) -> newPortfolio.balance
      }

      if (portfolioDiff.lease != LeaseBalance.empty) {
        leaseBalances += addressId(address) -> newPortfolio.lease
      }

      if (portfolioDiff.assets.nonEmpty) {
        val newAssetBalances = for { (k, v) <- portfolioDiff.assets if v != 0 } yield k -> newPortfolio.assets(k)
        if (newAssetBalances.nonEmpty) {
          assetBalances += addressId(address) -> newAssetBalances
        }
      }

      newPortfolios += address -> newPortfolio
    }

    val newFills = for {
      (orderId, fillInfo) <- diff.orderFills
    } yield orderId -> volumeAndFeeCache.get(orderId).combine(fillInfo)

    val newTransactions = Map.newBuilder[ByteStr, (Transaction, Set[BigInt])]
    for ((id, (_, tx, addresses)) <- diff.transactions) {
      transactionIds.put(id, tx.timestamp)
      newTransactions += id -> ((tx, addresses.map(addressId)))
    }

    current = ((current._1 + 1), (current._2 + block.blockScore()), Some(block))

    doAppend(
      block,
      carryFee,
      newAddressIds,
      wavesBalances.result(),
      assetBalances.result(),
      leaseBalances.result(),
      diff.leaseState,
      newTransactions.result(),
      diff.accountTransactionIds.map({ case (addr, txs) => addressId(addr) -> txs }),
      diff.issuedAssets,
      newFills,
      diff.scripts.map { case (address, s) => addressId(address) -> s },
      diff.assetScripts,
      diff.accountData.map { case (address, data) => addressId(address) -> data },
      diff.aliases.map { case (a, address)        => a                  -> addressId(address) },
      diff.sponsorship
    )

    for ((address, id)           <- newAddressIds) addressIdCache.put(address, Some(id))
    for ((orderId, volumeAndFee) <- newFills) volumeAndFeeCache.put(orderId, volumeAndFee)
    for ((address, portfolio)    <- newPortfolios.result()) portfolioCache.put(address, portfolio)
    for (id                      <- diff.issuedAssets.keySet ++ diff.sponsorship.keySet) assetDescriptionCache.invalidate(id)
    scriptCache.putAll(diff.scripts.asJava)
    assetScriptCache.putAll(diff.assetScripts.asJava)
  }

  protected def doRollback(targetBlockId: ByteStr): Seq[Block]

<<<<<<< HEAD
  override def rollbackTo(targetBlockId: ByteStr): Seq[Block] = {
    val discardedBlocks = doRollback(targetBlockId)

    current = (loadHeight(), loadScore(), loadLastBlock())

    activatedFeaturesCache = loadActivatedFeatures()
    approvedFeaturesCache = loadApprovedFeatures()

    discardedBlocks
=======
  override def rollbackTo(targetBlockId: ByteStr): Either[String, Seq[Block]] = {
    for {
      height <- heightOf(targetBlockId)
        .toRight(s"No block with signature: $targetBlockId found in blockchain")
      _ <- Either
        .cond(
          height > safeRollbackHeight,
          (),
          s"Rollback is possible only to the block at a height: $safeRollbackHeight"
        )
      discardedBlocks = doRollback(targetBlockId)
    } yield {
      heightCache = loadHeight()
      scoreCache = loadScore()
      lastBlockCache = loadLastBlock()

      activatedFeaturesCache = loadActivatedFeatures()
      approvedFeaturesCache = loadApprovedFeatures()
      discardedBlocks
    }
>>>>>>> 4a3d3007
  }
}

object Caches {
  def cache[K <: AnyRef, V <: AnyRef](maximumSize: Int, loader: K => V): LoadingCache[K, V] =
    CacheBuilder
      .newBuilder()
      .maximumSize(maximumSize)
      .build(new CacheLoader[K, V] {
        override def load(key: K) = loader(key)
      })
}<|MERGE_RESOLUTION|>--- conflicted
+++ resolved
@@ -24,13 +24,8 @@
   protected def loadHeight(): Int
   override def height: Int = current._1
 
-<<<<<<< HEAD
-=======
   protected def safeRollbackHeight: Int
 
-  @volatile
-  private var scoreCache = loadScore()
->>>>>>> 4a3d3007
   protected def loadScore(): BigInt
   override def score: BigInt = current._2
 
@@ -209,17 +204,6 @@
 
   protected def doRollback(targetBlockId: ByteStr): Seq[Block]
 
-<<<<<<< HEAD
-  override def rollbackTo(targetBlockId: ByteStr): Seq[Block] = {
-    val discardedBlocks = doRollback(targetBlockId)
-
-    current = (loadHeight(), loadScore(), loadLastBlock())
-
-    activatedFeaturesCache = loadActivatedFeatures()
-    approvedFeaturesCache = loadApprovedFeatures()
-
-    discardedBlocks
-=======
   override def rollbackTo(targetBlockId: ByteStr): Either[String, Seq[Block]] = {
     for {
       height <- heightOf(targetBlockId)
@@ -232,15 +216,12 @@
         )
       discardedBlocks = doRollback(targetBlockId)
     } yield {
-      heightCache = loadHeight()
-      scoreCache = loadScore()
-      lastBlockCache = loadLastBlock()
+      current = (loadHeight(), loadScore(), loadLastBlock())
 
       activatedFeaturesCache = loadActivatedFeatures()
       approvedFeaturesCache = loadApprovedFeatures()
       discardedBlocks
     }
->>>>>>> 4a3d3007
   }
 }
 
