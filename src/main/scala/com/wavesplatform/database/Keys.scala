package com.wavesplatform.database

import com.google.common.base.Charsets.UTF_8
import com.google.common.primitives.{Ints, Longs}
import com.wavesplatform.account.{Address, Alias}
import com.wavesplatform.block.{Block, BlockHeader}
import com.wavesplatform.state._
import com.wavesplatform.transaction.Transaction
import com.wavesplatform.transaction.smart.script.{Script, ScriptReader}

object Keys {
  import KeyHelpers._

  val version: Key[Int]               = intKey("version", 0, default = 1)
  val height: Key[Int]                = intKey("height", 1)
  def score(height: Int): Key[BigInt] = Key("score", h(2, height), Option(_).fold(BigInt(0))(BigInt(_)), _.toByteArray)

  private def blockAtHeight(height: Int) = h(3, height)

  def blockAt(height: Int): Key[Option[Block]]                  = Key.opt[Block]("block-at", blockAtHeight(height), Block.parseBytes(_).get, _.bytes())
  def blockBytes(height: Int): Key[Option[Array[Byte]]]         = Key.opt[Array[Byte]]("block-bytes", blockAtHeight(height), identity, identity)
  def blockHeader(height: Int): Key[Option[(BlockHeader, Int)]] =
    // this dummy encoder is never used: we only store blocks, not block headers
    Key.opt[(BlockHeader, Int)]("block-header",
                                blockAtHeight(height),
                                b => (BlockHeader.parseBytes(b).get._1, b.length),
                                unsupported("Can't write block headers"))

  def heightOf(blockId: ByteStr): Key[Option[Int]] = Key.opt[Int]("height-of", hash(4, blockId), Ints.fromByteArray, Ints.toByteArray)

  def wavesBalanceHistory(addressId: BigInt): Key[Seq[Int]] = historyKey("waves-balance-history", 5, addressId.toByteArray)
  def wavesBalance(addressId: BigInt)(height: Int): Key[Long] =
    Key("waves-balance", hAddr(6, height, addressId), Option(_).fold(0L)(Longs.fromByteArray), Longs.toByteArray)

  def assetList(addressId: BigInt): Key[Set[ByteStr]] =
    Key("asset-list", addr(7, addressId), readTxIds(_).toSet, assets => writeTxIds(assets.toSeq))
  def assetBalanceHistory(addressId: BigInt, assetId: ByteStr): Key[Seq[Int]] =
    historyKey("asset-balance-history", 8, addressId.toByteArray ++ assetId.arr)
  def assetBalance(addressId: BigInt, assetId: ByteStr)(height: Int): Key[Long] =
    Key("asset-balance", hBytes(9, height, addressId.toByteArray ++ assetId.arr), Option(_).fold(0L)(Longs.fromByteArray), Longs.toByteArray)

  def assetInfoHistory(assetId: ByteStr): Key[Seq[Int]] = historyKey("asset-info-history", 10, assetId.arr)
  def assetInfo(assetId: ByteStr)(height: Int): Key[AssetInfo] =
    Key("asset-info", hBytes(11, height, assetId.arr), readAssetInfo, writeAssetInfo)

  def leaseBalanceHistory(addressId: BigInt): Key[Seq[Int]] = historyKey("lease-balance-history", 12, addressId.toByteArray)
  def leaseBalance(addressId: BigInt)(height: Int): Key[LeaseBalance] =
    Key("lease-balance", hAddr(13, height, addressId), readLeaseBalance, writeLeaseBalance)
  def leaseStatusHistory(leaseId: ByteStr): Key[Seq[Int]] = historyKey("lease-status-history", 14, leaseId.arr)
  def leaseStatus(leaseId: ByteStr)(height: Int): Key[Boolean] =
    Key("lease-status", hBytes(15, height, leaseId.arr), _(0) == 1, active => Array[Byte](if (active) 1 else 0))

  def filledVolumeAndFeeHistory(orderId: ByteStr): Key[Seq[Int]] = historyKey("filled-volume-and-fee-history", 16, orderId.arr)
  def filledVolumeAndFee(orderId: ByteStr)(height: Int): Key[VolumeAndFee] =
    Key("filled-volume-and-fee", hBytes(17, height, orderId.arr), readVolumeAndFee, writeVolumeAndFee)

  def transactionInfo(txId: ByteStr): Key[Option[(Int, Transaction)]] =
    Key.opt("transaction-info", hash(18, txId), readTransactionInfo, writeTransactionInfo)
  def transactionHeight(txId: ByteStr): Key[Option[Int]] =
    Key.opt("transaction-height", hash(18, txId), readTransactionHeight, unsupported("Can't write transaction height only"))

  // 19, 20 were never used

  def changedAddresses(height: Int): Key[Seq[BigInt]] = Key("changed-addresses", h(21, height), readBigIntSeq, writeBigIntSeq)

  def transactionIdsAtHeight(height: Int): Key[Seq[ByteStr]] = Key("transaction-ids-at-height", h(22, height), readTxIds, writeTxIds)

  def addressIdOfAlias(alias: Alias): Key[Option[BigInt]] = Key.opt("address-id-of-alias", bytes(23, alias.bytes.arr), BigInt(_), _.toByteArray)

  val lastAddressId: Key[Option[BigInt]] = Key.opt("last-address-id", Array[Byte](0, 24), BigInt(_), _.toByteArray)

  def addressId(address: Address): Key[Option[BigInt]] = Key.opt("address-id", bytes(25, address.bytes.arr), BigInt(_), _.toByteArray)
  def idToAddress(id: BigInt): Key[Address]            = Key("id-to-address", bytes(26, id.toByteArray), Address.fromBytes(_).explicitGet(), _.bytes.arr)

  def addressScriptHistory(addressId: BigInt): Key[Seq[Int]] = historyKey("address-script-history", 27, addressId.toByteArray)
  def addressScript(addressId: BigInt)(height: Int): Key[Option[Script]] =
    Key.opt("address-script", hAddr(28, height, addressId), ScriptReader.fromBytes(_).explicitGet(), _.bytes().arr)

  val approvedFeatures: Key[Map[Short, Int]]  = Key("approved-features", Array[Byte](0, 29), readFeatureMap, writeFeatureMap)
  val activatedFeatures: Key[Map[Short, Int]] = Key("activated-features", Array[Byte](0, 30), readFeatureMap, writeFeatureMap)

  def dataKeyChunkCount(addressId: BigInt): Key[Int] =
    Key("data-key-chunk-count", addr(31, addressId), Option(_).fold(0)(Ints.fromByteArray), Ints.toByteArray)
  def dataKeyChunk(addressId: BigInt, chunkNo: Int): Key[Seq[String]] =
    Key("data-key-chunk", addr(32, addressId) ++ Ints.toByteArray(chunkNo), readStrings, writeStrings)

  def dataHistory(addressId: BigInt, key: String): Key[Seq[Int]] = historyKey("data-history", 33, addressId.toByteArray ++ key.getBytes(UTF_8))
  def data(addressId: BigInt, key: String)(height: Int): Key[Option[DataEntry[_]]] =
    Key.opt("data", hBytes(34, height, addressId.toByteArray ++ key.getBytes(UTF_8)), DataEntry.parseValue(key, _, 0)._1, _.valueBytes)

  def sponsorshipHistory(assetId: ByteStr): Key[Seq[Int]] = historyKey("sponsorship-history", 35, assetId.arr)
  def sponsorship(assetId: ByteStr)(height: Int): Key[SponsorshipValue] =
    Key("sponsorship", hBytes(36, height, assetId.arr), readSponsorship, writeSponsorship)

  val addressesForWavesSeqNr: Key[Int]                = intKey("addresses-for-waves-seq-nr", 37)
  def addressesForWaves(seqNr: Int): Key[Seq[BigInt]] = Key("addresses-for-waves", h(38, seqNr), readBigIntSeq, writeBigIntSeq)

  def addressesForAssetSeqNr(assetId: ByteStr): Key[Int] = bytesSeqNr("addresses-for-asset-seq-nr", 39, assetId.arr)
  def addressesForAsset(assetId: ByteStr, seqNr: Int): Key[Seq[BigInt]] =
    Key("addresses-for-asset", hBytes(40, seqNr, assetId.arr), readBigIntSeq, writeBigIntSeq)

  def addressTransactionSeqNr(addressId: BigInt): Key[Int] = bytesSeqNr("address-transaction-seq-nr", 41, addressId.toByteArray)
  def addressTransactionIds(addressId: BigInt, seqNr: Int): Key[Seq[(Int, ByteStr)]] =
    Key("address-transaction-ids", hBytes(42, seqNr, addressId.toByteArray), readTransactionIds, writeTransactionIds)

  val AliasIsDisabledPrefix: Short = 43
  def aliasIsDisabled(alias: Alias): Key[Boolean] =
    Key("alias-is-disabled", bytes(AliasIsDisabledPrefix, alias.bytes.arr), Option(_).exists(_(0) == 1), if (_) Array[Byte](1) else Array[Byte](0))

  val carryFeeHistory: Key[Seq[Int]]   = historyKey("carry-fee-history", 44, Array())
  def carryFee(height: Int): Key[Long] = Key("carry-fee", h(45, height), Option(_).fold(0L)(Longs.fromByteArray), Longs.toByteArray)

  def assetScriptHistory(assetId: ByteStr): Key[Seq[Int]] = historyKey("asset-script-history", 46, assetId.arr)
  def assetScript(assetId: ByteStr)(height: Int): Key[Option[Script]] =
    Key.opt("asset-script", hBytes(47, height, assetId.arr), ScriptReader.fromBytes(_).explicitGet(), _.bytes().arr)
  def assetScriptPresent(assetId: ByteStr)(height: Int): Key[Option[Unit]] =
    Key.opt("asset-script", hBytes(47, height, assetId.arr), (_ => ()), (_ => Array[Byte]()))

<<<<<<< HEAD
  def changedDataKeys(height: Int, addressId: BigInt): Key[Seq[String]] =
    Key("changed-data-keys", hAddr(48, height, addressId), readStrings, writeStrings)
=======
  val safeRollbackHeight: Key[Int] = intKey("safe-rollback-height", 48)
>>>>>>> 95489042
}<|MERGE_RESOLUTION|>--- conflicted
+++ resolved
@@ -116,10 +116,9 @@
   def assetScriptPresent(assetId: ByteStr)(height: Int): Key[Option[Unit]] =
     Key.opt("asset-script", hBytes(47, height, assetId.arr), (_ => ()), (_ => Array[Byte]()))
 
-<<<<<<< HEAD
+  val safeRollbackHeight: Key[Int] = intKey("safe-rollback-height", 48)
+
   def changedDataKeys(height: Int, addressId: BigInt): Key[Seq[String]] =
-    Key("changed-data-keys", hAddr(48, height, addressId), readStrings, writeStrings)
-=======
-  val safeRollbackHeight: Key[Int] = intKey("safe-rollback-height", 48)
->>>>>>> 95489042
+    Key("changed-data-keys", hAddr(49, height, addressId), readStrings, writeStrings)
+
 }