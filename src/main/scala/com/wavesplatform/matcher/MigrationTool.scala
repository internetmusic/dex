package com.wavesplatform.matcher

import java.io.File
import java.util.{HashMap => JHashMap}

import com.fasterxml.jackson.databind.ObjectMapper
import com.google.common.base.Charsets.UTF_8
import com.google.common.primitives.Shorts
import com.typesafe.config.ConfigFactory
<<<<<<< HEAD
import com.wavesplatform.account.{Address, AddressScheme, PublicKeyAccount}
=======
import com.wavesplatform.crypto.DigestSize
>>>>>>> 5fd658ff
import com.wavesplatform.database.DBExt
import com.wavesplatform.db.{AssetIdOrderIdSetCodec, OrderIdsCodec, OrderToTxIdsCodec, PortfolioCodec, openDB}
import com.wavesplatform.matcher.api.DBUtils
import com.wavesplatform.matcher.model.OrderInfo
import com.wavesplatform.settings.{WavesSettings, loadConfig}
import com.wavesplatform.state.{ByteStr, EitherExt2}
import com.wavesplatform.transaction.AssetId
import com.wavesplatform.transaction.assets.exchange.{AssetPair, Order, OrderType}
import com.wavesplatform.utils.{Base58, ScorexLogging}
import org.iq80.leveldb.DB
<<<<<<< HEAD
import com.wavesplatform.crypto.DigestSize
=======
import scorex.account.{Address, AddressScheme, PublicKeyAccount}
import scorex.transaction.AssetId
import scorex.transaction.assets.exchange.{AssetPair, Order, OrderType}
import scorex.utils.ScorexLogging
>>>>>>> 5fd658ff

import scala.collection.JavaConverters._

object MigrationTool extends ScorexLogging {
  private def loadOrderInfo(db: DB, om: ObjectMapper): Map[ByteStr, OrderInfo] = {
    log.info("Loading order info")
    val result = Map.newBuilder[ByteStr, OrderInfo]

    db.iterateOver(SK.OrdersInfo.keyBytes) { e =>
      val SK.OrdersInfo(id) = e.getKey
      val t                 = om.readTree(e.getValue)
      val oi                = OrderInfo(t.get("amount").asLong, t.get("filled").asLong, t.get("canceled").asBoolean, None, 0)
      if (!oi.canceled && oi.amount != oi.filled) {
        result += id -> oi
      }
    }

    log.info("Loaded all order infos")
    result.result()
  }

  private def parseOrderJson(om: ObjectMapper, bytes: Array[Byte]): Order = {
    val t = om.readTree(bytes)
    val p = t.get("assetPair")
    Order(
      PublicKeyAccount.fromBase58String(t.get("senderPublicKey").asText()).explicitGet(),
      PublicKeyAccount.fromBase58String(t.get("matcherPublicKey").asText()).explicitGet(),
      AssetPair
        .createAssetPair(
          p.get("amountAsset").asText("WAVES"),
          p.get("priceAsset").asText("WAVES")
        )
        .get,
      OrderType(t.get("orderType").asText()),
      t.get("price").asLong(),
      t.get("amount").asLong(),
      t.get("timestamp").asLong(),
      t.get("expiration").asLong(),
      t.get("matcherFee").asLong(),
      Base58.decode(t.get("signature").asText()).get
    )
  }

  private def performMigration(db: DB): Unit = {
    val addressOrders     = Seq.newBuilder[(Address, Seq[ByteStr])]
    val orderTransactions = Seq.newBuilder[(ByteStr, Set[String])]
    val orders            = Map.newBuilder[ByteStr, Order]
    val transactions      = Seq.newBuilder[(ByteStr, Array[Byte])]
    val portfolios        = Seq.newBuilder[(Address, Map[String, Long])]

    val om = new ObjectMapper()

    val orderInfo = loadOrderInfo(db, om)

    val iterator = db.iterator()
    try {
      iterator.seekToFirst()
      while (iterator.hasNext) {
        val entry = iterator.next()
        entry.getKey match {
          case SK.OrdersInfo(_) => // order info has already been processed
          case SK.AddressToOrders(address) =>
            addressOrders += address -> OrderIdsCodec
              .decode(entry.getValue)
              .explicitGet()
              .value
              .map(ByteStr.decodeBase58(_).get)
              .filter(orderInfo.keySet)
              .toSeq
          case SK.OrdersToTxIds(orderId) =>
            if (orderInfo.contains(orderId)) {
              orderTransactions += orderId -> OrderToTxIdsCodec.decode(entry.getValue).explicitGet().value
            }
          case SK.Orders(orderId) =>
            if (orderInfo.contains(orderId)) {
              orders += orderId -> parseOrderJson(om, entry.getValue)
            }
          case SK.Transactions(txId) =>
            transactions += txId -> entry.getValue
          case SK.AddressPortfolio(address) =>
            portfolios += address -> PortfolioCodec.decode(entry.getValue).explicitGet().value
          case SK.AddressToActiveOrders(_) =>
          case _                           =>
        }
      }
    } finally iterator.close()

    val allOrders            = orders.result()
    val allTransactions      = transactions.result()
    val allAddressOrders     = addressOrders.result()
    val allOpenVolume        = portfolios.result()
    val allOrderTransactions = orderTransactions.result()
    log.info(s"""Done reading data:
                |
        |order infos:        ${orderInfo.size}
                |address orders:     ${allAddressOrders.length}
                |order transactions: ${allOrderTransactions.length}
                |orders:             ${allOrders.size}
                |transactions:       ${allTransactions.length}
                |portfolios:         ${allOpenVolume.length}
      """.stripMargin)

    db.readWrite { rw =>
      log.info("Saving orders")
      for ((id, order) <- allOrders) {
        rw.put(MatcherKeys.order(id), Some(order))
      }
      log.info("Saving order info")
      for ((id, info) <- orderInfo) {
        rw.put(MatcherKeys.orderInfo(id), info)
      }
      log.info("Saving orders for address")
      for ((address, orderIds) <- allAddressOrders) {
        val activeOrderIds = orderIds.filter(orderInfo.keySet)
        rw.put(MatcherKeys.addressOrdersSeqNr(address), activeOrderIds.size)
        for ((id, offset) <- activeOrderIds.zipWithIndex) {
          rw.put(MatcherKeys.addressOrders(address, offset + 1), Some(OrderAssets(id, allOrders(id).getSpendAssetId)))
        }
      }
      log.info("Saving open volume")
      for ((address, ov) <- allOpenVolume) {
        val assetCount = ov.size
        rw.put(MatcherKeys.openVolumeSeqNr(address), assetCount)
        for (((assetIdStr, v), offset) <- ov.zipWithIndex) {
          val assetId = AssetPair.extractAssetId(assetIdStr).get
          rw.put(MatcherKeys.openVolume(address, assetId), Some(v))
          rw.put(MatcherKeys.openVolumeAsset(address, offset + 1), assetId)
        }
      }
      log.info("Saving order transactions")
      for ((orderId, txIds) <- allOrderTransactions) {
        val txCount = txIds.size
        rw.put(MatcherKeys.orderTxIdsSeqNr(orderId), txCount)
        for ((id, offset) <- txIds.flatMap(ByteStr.decodeBase58(_).toOption).zipWithIndex) {
          rw.put(MatcherKeys.orderTxId(orderId, offset + 1), id)
        }
      }
      log.info("Saving transactions")
      for ((id, txBytes) <- allTransactions) {
        rw.put(MatcherKeys.exchangeTransaction(id).keyBytes, txBytes)
      }

      log.info("Writing changes")
    }

    log.info("Migration complete")
  }

  private def collectStats(db: DB): Unit = {
    log.info("Collecting stats")
    val iterator = db.iterator()
    iterator.seekToFirst()

    val result = new JHashMap[Short, Stats]

    def add(prefix: Short, e: java.util.Map.Entry[Array[Byte], Array[Byte]]): Unit = {
      result.compute(
        prefix,
        (_, maybePrev) =>
          maybePrev match {
            case null => Stats(1, e.getKey.length, e.getValue.length)
            case prev => Stats(prev.entryCount + 1, prev.totalKeySize + e.getKey.length, prev.totalValueSize + e.getValue.length)
        }
      )
    }

    try {
      while (iterator.hasNext) {
        val e = iterator.next()
        e.getKey match {
          case SK.Orders(_)                => add(100.toShort, e)
          case SK.OrdersInfo(_)            => add(101.toShort, e)
          case SK.AddressToOrders(_)       => add(102.toShort, e)
          case SK.AddressToActiveOrders(_) => add(103.toShort, e)
          case SK.AddressPortfolio(_)      => add(104.toShort, e)
          case SK.Transactions(_)          => add(104.toShort, e)
          case SK.OrdersToTxIds(_)         => add(106.toShort, e)
          case bytes =>
            val prefix = Shorts.fromByteArray(bytes.take(2))
            add(prefix, e)
        }
      }
    } finally iterator.close()

    for ((k, s) <- result.asScala) {
      println(s"$k, ${s.entryCount}, ${s.totalKeySize}, ${s.totalValueSize}")
    }
  }

  private def migrateActiveOrders(db: DB): Unit = {
    log.info("Migrating active orders")
    val prefix        = "matcher:a-addr-orders:".getBytes(UTF_8)
    val iterator      = db.iterator()
    val addressOrders = Seq.newBuilder[(Address, Set[OrderAssets])]
    try {
      iterator.seek(prefix)
      while (iterator.hasNext && iterator.peekNext().getKey.startsWith(prefix)) {
        val e                              = iterator.next()
        val SK.AddressToActiveOrders(addr) = e.getKey
        val orderIds = AssetIdOrderIdSetCodec.decode(e.getValue).explicitGet().value.map {
          case (assetId, orderIdStr) => OrderAssets(ByteStr.decodeBase58(orderIdStr).get, assetId)
        }

        addressOrders += addr -> orderIds
      }
    } finally iterator.close()

    val r = addressOrders.result()

    log.info(s"Collected active orders for ${r.size} addresses")

    db.readWrite { rw =>
      for ((addr, migratedOrders) <- r) {
        val currentOrderCount = rw.get(MatcherKeys.addressOrdersSeqNr(addr))
        val currentOrderAssets = (1 to currentOrderCount).flatMap { i => rw.get(MatcherKeys.addressOrders(addr, i))
        }.toSet

        val ordersToAdd = migratedOrders.diff(currentOrderAssets)
        if (ordersToAdd.nonEmpty) {
          rw.put(MatcherKeys.addressOrdersSeqNr(addr), currentOrderCount + ordersToAdd.size)
          for ((oa, offset) <- ordersToAdd.zipWithIndex) {
            rw.put(MatcherKeys.addressOrders(addr, currentOrderCount + offset + 1), Some(oa))
          }
        }
      }
    }
  }

  private def recalculateReservedBalance(db: DB): Unit = {
    log.info("Recalculating reserved balances")
    val calculatedReservedBalances = new JHashMap[Address, Map[Option[AssetId], Long]]()
    val key                        = MatcherKeys.orderInfo(ByteStr(Array.emptyByteArray))

    var discrepancyCounter = 0

    db.iterateOver(key.keyBytes) { e =>
      val orderId = new Array[Byte](DigestSize)
      Array.copy(e.getKey, 2, orderId, 0, DigestSize)
      val orderInfo = key.parse(e.getValue)
      if (!orderInfo.status.isFinal) {
        db.get(MatcherKeys.order(ByteStr(orderId))) match {
          case None => log.info(s"Missing order ${ByteStr(orderId)}")
          case Some(order) =>
            calculatedReservedBalances.compute(
              order.sender, { (_, prevBalances) =>
<<<<<<< HEAD
                val id = order.getSpendAssetId
                Option(prevBalances).fold(Map(id -> orderInfo.remaining)) { prevBalances =>
                  prevBalances.updated(id, prevBalances.getOrElse(id, 0L) + orderInfo.remaining)
                }
=======
                val spendId        = order.getSpendAssetId
                val spendRemaining = order.getSpendAmount(order.price, orderInfo.remaining).explicitGet()

                val r = Option(prevBalances).fold(Map(spendId -> spendRemaining)) { prevBalances =>
                  prevBalances.updated(spendId, prevBalances.getOrElse(spendId, 0L) + spendRemaining)
                }

                // Fee correction
                val receivedId = order.getReceiveAssetId
                if (receivedId.isEmpty) r else r.updated(receivedId, r.getOrElse(receivedId, 0L) + orderInfo.remainingFee)
>>>>>>> 5fd658ff
              }
            )
        }
      }
    }

    log.info("Collecting all addresses")

    val addresses = Seq.newBuilder[Address]
    db.iterateOver(Shorts.toByteArray(5)) { e =>
      val addressBytes = new Array[Byte](Address.AddressLength)
      Array.copy(e.getKey, 2, addressBytes, 0, Address.AddressLength)
      addresses += Address.fromBytes(addressBytes).explicitGet()
    }

    log.info("Loading stored reserved balances")

    val allReservedBalances = addresses.result().map(a => a -> DBUtils.reservedBalance(db, a)).toMap

    if (allReservedBalances.size != calculatedReservedBalances.size()) {
      log.info(s"Calculated: ${calculatedReservedBalances.size()}, stored: ${allReservedBalances.size}")
    }

    val corrections = Seq.newBuilder[((Address, Option[AssetId]), Long)]
<<<<<<< HEAD
=======
    var assetsToAdd = Map.empty[Address, Set[Option[AssetId]]]
>>>>>>> 5fd658ff

    for (address <- allReservedBalances.keySet ++ calculatedReservedBalances.keySet().asScala) {
      val calculated = calculatedReservedBalances.getOrDefault(address, Map.empty)
      val stored     = allReservedBalances.getOrElse(address, Map.empty)
      if (calculated != stored) {
        for (assetId <- calculated.keySet ++ stored.keySet) {
          val calculatedBalance = calculated.getOrElse(assetId, 0L)
          val storedBalance     = stored.getOrElse(assetId, 0L)

          if (calculatedBalance != storedBalance) {
<<<<<<< HEAD
=======
            if (!stored.contains(assetId)) assetsToAdd += address -> (assetsToAdd.getOrElse(address, Set.empty) + assetId)

>>>>>>> 5fd658ff
            discrepancyCounter += 1
            corrections += (address, assetId) -> calculatedBalance
          }
        }
      }
    }

    log.info(s"Found $discrepancyCounter discrepancies")

    db.readWrite { rw =>
<<<<<<< HEAD
=======
      for ((address, newAssetIds) <- assetsToAdd) {
        val k         = MatcherKeys.openVolumeSeqNr(address)
        val currSeqNr = rw.get(k)

        rw.put(k, currSeqNr + newAssetIds.size)
        for ((assetId, i) <- newAssetIds.zipWithIndex) {
          rw.put(MatcherKeys.openVolumeAsset(address, currSeqNr + 1 + i), assetId)
        }
      }

>>>>>>> 5fd658ff
      for (((address, assetId), value) <- corrections.result()) {
        rw.put(MatcherKeys.openVolume(address, assetId), Some(value))
      }
    }

    log.info("Completed")
  }

  def main(args: Array[String]): Unit = {
    log.info(s"OK, engine start")

    val userConfig = args.headOption.fold(ConfigFactory.empty())(f => ConfigFactory.parseFile(new File(f)))
    val settings   = WavesSettings.fromConfig(loadConfig(userConfig))
    val db         = openDB(settings.matcherSettings.dataDir)

    AddressScheme.current = new AddressScheme {
      override val chainId: Byte = settings.blockchainSettings.addressSchemeCharacter.toByte
    }

    if (args.length < 2) {
      log.info("Performing migration")
      performMigration(db)
    } else if (args(1) == "stats") {
      collectStats(db)
    } else if (args(1) == "active-orders") {
      migrateActiveOrders(db)
    } else if (args(1) == "ao") {
      val o = DBUtils.ordersByAddress(db, Address.fromString(args(2)).explicitGet(), Set.empty, false, Int.MaxValue)
      println(o.mkString("\n"))
    } else if (args(1) == "cb") {
      recalculateReservedBalance(db)
    } else if (args(1) == "rb") {
      for ((assetId, balance) <- DBUtils.reservedBalance(db, Address.fromString(args(2)).explicitGet())) {
        log.info(s"${AssetPair.assetIdStr(assetId)}: $balance")
      }
    }
    db.close()
  }

  case class Stats(entryCount: Long, totalKeySize: Long, totalValueSize: Long)

  class SK[A](suffix: String, extractor: Array[Byte] => Option[A]) {
    val keyBytes = ("matcher:" + suffix + ":").getBytes(UTF_8)
    def unapply(bytes: Array[Byte]): Option[A] = {
      val (prefix, suffix) = bytes.splitAt(keyBytes.length)
      if (prefix.sameElements(keyBytes)) extractor(suffix) else None
    }
  }

  object SK {
    def apply[A](suffix: String, extractor: Array[Byte] => Option[A]) = new SK(suffix, extractor)

    private def byteStr(b: Array[Byte]) = ByteStr.decodeBase58(new String(b, UTF_8)).toOption
    private def addr(b: Array[Byte])    = Address.fromString(new String(b, UTF_8)).toOption

    val Orders                = SK("orders", byteStr)
    val OrdersInfo            = SK("infos", byteStr)
    val AddressToOrders       = SK("addr-orders", addr)
    val AddressToActiveOrders = SK("a-addr-orders", addr)
    val AddressPortfolio      = SK("portfolios", addr)
    val Transactions          = SK("transactions", byteStr)
    val OrdersToTxIds         = SK("ord-to-tx-ids", byteStr)
  }
}<|MERGE_RESOLUTION|>--- conflicted
+++ resolved
@@ -7,11 +7,7 @@
 import com.google.common.base.Charsets.UTF_8
 import com.google.common.primitives.Shorts
 import com.typesafe.config.ConfigFactory
-<<<<<<< HEAD
 import com.wavesplatform.account.{Address, AddressScheme, PublicKeyAccount}
-=======
-import com.wavesplatform.crypto.DigestSize
->>>>>>> 5fd658ff
 import com.wavesplatform.database.DBExt
 import com.wavesplatform.db.{AssetIdOrderIdSetCodec, OrderIdsCodec, OrderToTxIdsCodec, PortfolioCodec, openDB}
 import com.wavesplatform.matcher.api.DBUtils
@@ -22,14 +18,7 @@
 import com.wavesplatform.transaction.assets.exchange.{AssetPair, Order, OrderType}
 import com.wavesplatform.utils.{Base58, ScorexLogging}
 import org.iq80.leveldb.DB
-<<<<<<< HEAD
 import com.wavesplatform.crypto.DigestSize
-=======
-import scorex.account.{Address, AddressScheme, PublicKeyAccount}
-import scorex.transaction.AssetId
-import scorex.transaction.assets.exchange.{AssetPair, Order, OrderType}
-import scorex.utils.ScorexLogging
->>>>>>> 5fd658ff
 
 import scala.collection.JavaConverters._
 
@@ -244,7 +233,8 @@
     db.readWrite { rw =>
       for ((addr, migratedOrders) <- r) {
         val currentOrderCount = rw.get(MatcherKeys.addressOrdersSeqNr(addr))
-        val currentOrderAssets = (1 to currentOrderCount).flatMap { i => rw.get(MatcherKeys.addressOrders(addr, i))
+        val currentOrderAssets = (1 to currentOrderCount).flatMap { i =>
+          rw.get(MatcherKeys.addressOrders(addr, i))
         }.toSet
 
         val ordersToAdd = migratedOrders.diff(currentOrderAssets)
@@ -275,12 +265,6 @@
           case Some(order) =>
             calculatedReservedBalances.compute(
               order.sender, { (_, prevBalances) =>
-<<<<<<< HEAD
-                val id = order.getSpendAssetId
-                Option(prevBalances).fold(Map(id -> orderInfo.remaining)) { prevBalances =>
-                  prevBalances.updated(id, prevBalances.getOrElse(id, 0L) + orderInfo.remaining)
-                }
-=======
                 val spendId        = order.getSpendAssetId
                 val spendRemaining = order.getSpendAmount(order.price, orderInfo.remaining).explicitGet()
 
@@ -291,7 +275,6 @@
                 // Fee correction
                 val receivedId = order.getReceiveAssetId
                 if (receivedId.isEmpty) r else r.updated(receivedId, r.getOrElse(receivedId, 0L) + orderInfo.remainingFee)
->>>>>>> 5fd658ff
               }
             )
         }
@@ -316,10 +299,7 @@
     }
 
     val corrections = Seq.newBuilder[((Address, Option[AssetId]), Long)]
-<<<<<<< HEAD
-=======
     var assetsToAdd = Map.empty[Address, Set[Option[AssetId]]]
->>>>>>> 5fd658ff
 
     for (address <- allReservedBalances.keySet ++ calculatedReservedBalances.keySet().asScala) {
       val calculated = calculatedReservedBalances.getOrDefault(address, Map.empty)
@@ -330,11 +310,7 @@
           val storedBalance     = stored.getOrElse(assetId, 0L)
 
           if (calculatedBalance != storedBalance) {
-<<<<<<< HEAD
-=======
             if (!stored.contains(assetId)) assetsToAdd += address -> (assetsToAdd.getOrElse(address, Set.empty) + assetId)
-
->>>>>>> 5fd658ff
             discrepancyCounter += 1
             corrections += (address, assetId) -> calculatedBalance
           }
@@ -345,8 +321,6 @@
     log.info(s"Found $discrepancyCounter discrepancies")
 
     db.readWrite { rw =>
-<<<<<<< HEAD
-=======
       for ((address, newAssetIds) <- assetsToAdd) {
         val k         = MatcherKeys.openVolumeSeqNr(address)
         val currSeqNr = rw.get(k)
@@ -357,7 +331,6 @@
         }
       }
 
->>>>>>> 5fd658ff
       for (((address, assetId), value) <- corrections.result()) {
         rw.put(MatcherKeys.openVolume(address, assetId), Some(value))
       }
