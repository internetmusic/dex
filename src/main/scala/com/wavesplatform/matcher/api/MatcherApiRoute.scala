--- conflicted
+++ resolved
@@ -9,21 +9,13 @@
 import com.wavesplatform.account.{Address, PublicKeyAccount}
 import com.wavesplatform.api.http._
 import com.wavesplatform.crypto
-<<<<<<< HEAD
 import com.wavesplatform.matcher.AddressDirectory.{Envelope => Env}
-import com.wavesplatform.matcher.market.MatcherActor.{GetMarkets, MarketData}
-=======
-import com.wavesplatform.matcher.AssetPairBuilder
 import com.wavesplatform.matcher.Matcher.StoreEvent
 import com.wavesplatform.matcher.market.MatcherActor.{GetMarkets, GetSnapshotOffsets, MarketData, SnapshotOffsetsResponse}
->>>>>>> 25ce89d3
 import com.wavesplatform.matcher.market.OrderBookActor._
 import com.wavesplatform.matcher.model._
-<<<<<<< HEAD
+import com.wavesplatform.matcher.queue.{QueueEvent, QueueEventWithMeta}
 import com.wavesplatform.matcher.{AddressActor, AssetPairBuilder}
-=======
-import com.wavesplatform.matcher.queue.{QueueEvent, QueueEventWithMeta}
->>>>>>> 25ce89d3
 import com.wavesplatform.metrics.TimerExt
 import com.wavesplatform.settings.{RestAPISettings, WavesSettings}
 import com.wavesplatform.state.ByteStr
@@ -38,33 +30,19 @@
 import play.api.libs.json._
 
 import scala.concurrent.ExecutionContext.Implicits.global
-import scala.concurrent.Future
 import scala.concurrent.duration._
+import scala.concurrent.{ExecutionContext, Future}
 import scala.reflect.ClassTag
 
 @Path("/matcher")
 @Api(value = "/matcher/")
-<<<<<<< HEAD
-case class MatcherApiRoute(
-    assetPairBuilder: AssetPairBuilder,
-    matcherPublicKey: PublicKeyAccount,
-    matcher: ActorRef,
-    addressActor: ActorRef,
-    orderBook: AssetPair => Option[Either[Unit, ActorRef]],
-    getMarketStatus: AssetPair => Option[MarketStatus],
-    orderValidator: Order => Either[String, Order],
-    orderBookSnapshot: OrderBookSnapshotHttpCache,
-    wavesSettings: WavesSettings,
-    db: DB,
-    time: Time,
-) extends ApiRoute
-=======
 case class MatcherApiRoute(assetPairBuilder: AssetPairBuilder,
-                           orderValidator: OrderValidator,
+                           matcherPublicKey: PublicKeyAccount,
                            matcher: ActorRef,
-                           orderHistory: ActorRef,
+                           addressActor: ActorRef,
                            orderBook: AssetPair => Option[Either[Unit, ActorRef]],
                            getMarketStatus: AssetPair => Option[MarketStatus],
+                           orderValidator: Order => Either[String, Order],
                            storeEvent: StoreEvent,
                            orderBookSnapshot: OrderBookSnapshotHttpCache,
                            wavesSettings: WavesSettings,
@@ -73,7 +51,6 @@
                            time: Time,
                            currentOffset: () => QueueEventWithMeta.Offset)
     extends ApiRoute
->>>>>>> 25ce89d3
     with ScorexLogging {
 
   import MatcherApiRoute._
@@ -87,13 +64,9 @@
   private val cancelTimer     = timer.refine("action" -> "cancel")
   private val openVolumeTimer = timer.refine("action" -> "open-volume")
 
-<<<<<<< HEAD
-  override lazy val route: Route =
-=======
   private val batchCancelExecutor = ExecutionContext.fromExecutor(Executors.newSingleThreadExecutor(new DefaultThreadFactory("batch-cancel", true)))
 
   override lazy val route: Route = shutdownBarrier {
->>>>>>> 25ce89d3
     pathPrefix("matcher") {
       getMatcherPublicKey ~ getOrderBook ~ marketStatus ~ place ~ getAssetPairAndPublicKeyOrderHistory ~ getPublicKeyOrderHistory ~
         getAllOrderHistory ~ tradableBalance ~ reservedBalance ~ orderStatus ~
@@ -205,13 +178,21 @@
         dataType = "com.wavesplatform.transaction.assets.exchange.Order"
       )
     ))
-<<<<<<< HEAD
-  def place: Route = (path("orderbook") & pathEndOrSingleSlash & post) {
-    entity(as[Order]) { order =>
-      complete(orderValidator(order) match {
-        case Right(_)    => placeTimer.measureFuture(askAddressActor[MatcherResponse](order.sender, AddressActor.PlaceOrder(order)))
-        case Left(error) => OrderRejected(error)
-      })
+  def place: Route = path("orderbook") {
+    (pathEndOrSingleSlash & post) {
+      _json[Order] { order =>
+        unavailableOrderBookBarrier(order.assetPair) {
+          complete {
+            placeTimer.measureFuture {
+              orderValidator(order) match {
+                case Right(_) =>
+                  placeTimer.measureFuture(askAddressActor[MatcherResponse](order.sender, AddressActor.PlaceOrder(order))) //storeEvent(QueueEvent.Placed(order))
+                case Left(error) => Future.successful[MatcherResponse](OrderRejected(error))
+              }
+            }
+          }
+        }
+      }
     }
   }
 
@@ -241,76 +222,6 @@
         askAddressActor[Map[ByteStr, MatcherResponse]](sender, AddressActor.CancelAllOrders(assetPair, ts))
           .map { result =>
             StatusCodes.OK -> Json.obj("status" -> "BatchCancelCompleted", "message" -> Json.arr(result.values.map(_.json)))
-=======
-  def place: Route = path("orderbook") {
-    (pathEndOrSingleSlash & post) {
-      _json[Order] { order =>
-        unavailableOrderBookBarrier(order.assetPair) {
-          complete {
-            placeTimer.measureFuture {
-              orderValidator.validateNewOrder(order) match {
-                case Left(e)  => Future.successful[MatcherResponse](OrderRejected(e))
-                case Right(_) => storeEvent(QueueEvent.Placed(order))
-              }
-            }
-          }
-        }
-      }
-    }
-  }
-
-  private def doCancel(order: Order): Future[WrappedMatcherResponse] = orderBook(order.assetPair) match {
-    case Some(Right(_)) =>
-      log.trace(s"Canceling ${order.id()} for ${order.sender.address}")
-      storeEvent(QueueEvent.Canceled(order.assetPair, order.id())).flatMap {
-        case _: OrderCancelRejected =>
-          orderHistory ! Events.OrderCanceled(LimitOrder(order), unmatchable = false)
-          Future.successful(OrderCanceled(order.id()))
-        case x: OrderCanceled => Future.successful(x)
-        case x =>
-          log.warn(s"Unexpected response for cancel: $x")
-          Future.failed(new RuntimeException("Unexpected response"))
-      }
-    case Some(Left(_)) => Future.successful(OrderBookUnavailable)
-    case None =>
-      log.debug(s"Order book for ${order.assetPair} was not found, canceling ${order.id()} anyway")
-      (orderHistory ? OrderHistoryActor.ForceCancelOrderFromHistory(order.id()))
-        .map {
-          case Some(_) => OrderCanceled(order.id())
-          case None    => OrderCancelRejected(s"Order ${order.id()} not found")
-        }
-  }
-
-  private def cancelOrder(orderId: ByteStr, senderPublicKey: Option[PublicKeyAccount], force: Boolean = false): ToResponseMarshallable = {
-    val st = cancelTimer.start()
-    DBUtils.orderInfo(db, orderId).status match {
-      case LimitOrder.NotFound                => StatusCodes.NotFound   -> LimitOrder.NotFound.json
-      case status if status.isFinal && !force => StatusCodes.BadRequest -> Json.obj("message" -> s"Order is already ${status.name}")
-      case _ =>
-        DBUtils.order(db, orderId) match {
-          case None =>
-            StatusCodes.NotFound -> Json.obj(
-              "status"  -> "NotFound",
-              "message" -> "The order is not found"
-            )
-          case Some(order) if senderPublicKey.exists(_ != order.senderPublicKey) =>
-            OrderCancelRejected("Public key mismatch")
-          case Some(order) =>
-            doCancel(order).andThen { case _ => st.stop() }
-        }
-    }
-  }
-
-  private def batchCancel(senderPublicKey: PublicKeyAccount, assetPair: Option[AssetPair], requestTimestamp: Long): Future[ToResponseMarshallable] = {
-    (orderHistory ? BatchCancel(senderPublicKey, assetPair, requestTimestamp))
-      .mapTo[Either[String, Long]]
-      .flatMap {
-        case Left(e) => Future.successful[ToResponseMarshallable](OrderCancelRejected(e))
-        case Right(_) =>
-          val ordersToCancel = assetPair match {
-            case Some(p) => DBUtils.ordersByAddressAndPair(db, senderPublicKey, p, activeOnly = true, DBUtils.indexes.active.MaxElements)
-            case None    => DBUtils.ordersByAddress(db, senderPublicKey, activeOnly = true, DBUtils.indexes.active.MaxElements)
->>>>>>> 25ce89d3
           }
       case (None, Some(oid)) => askAddressActor[MatcherResponse](sender, AddressActor.CancelOrder(oid))
       case _                 => OrderCancelRejected("Either timestamp or orderId must be specified")
