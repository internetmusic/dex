--- conflicted
+++ resolved
@@ -37,15 +37,7 @@
 
   def processExpirableRequest(r: Any): Unit = r match {
     case ValidateOrder(o, _) =>
-<<<<<<< HEAD
-      sender() ! ValidateOrderResult(ByteStr(o.id()), validateNewOrder(o))
-    case ValidateCancelOrder(co, _) =>
-      sender() ! ValidateCancelResult(co.orderId, validateCancelOrder(co))
-    case req: DeleteOrderFromHistory =>
-      deleteFromOrderHistory(req)
-=======
       sender() ! ValidateOrderResult(o.id(), validateNewOrder(o))
->>>>>>> c9447805
     case GetTradableBalance(assetPair, addr, _) =>
       sender() ! getPairTradableBalance(assetPair, addr)
     case DeleteOrderFromHistory(_, address, maybeId, _) =>
@@ -76,19 +68,10 @@
   }
 
   def forceCancelOrder(id: ByteStr): Unit = {
-<<<<<<< HEAD
-    orderHistory.order(id.arr).map((_, orderHistory.orderInfo(id.arr))) match {
-      case Some((o, oi)) =>
-        orderHistory.orderCanceled(OrderCanceled(LimitOrder.limitOrder(o.price, oi.remaining, oi.remainingFee, o), unmatchable = false))
-        sender() ! Some(o)
-      case None =>
-        sender() ! None
-=======
     val maybeOrder = orderHistory.order(id)
     for (o <- maybeOrder) {
       val oi = orderHistory.orderInfo(id)
       orderHistory.process(OrderCanceled(LimitOrder.limitOrder(o.price, oi.remaining, oi.remainingFee, o), unmatchable = false))
->>>>>>> c9447805
     }
     sender ! maybeOrder
   }
@@ -110,39 +93,6 @@
         assetPair.priceAssetStr  -> bal._2
       ))
   }
-<<<<<<< HEAD
-
-  def deleteFromOrderHistory(req: DeleteOrderFromHistory): Unit = {
-    def delete(id: ByteStr): Boolean = orderHistory.orderInfo(id.arr).status match {
-      case LimitOrder.Filled(_) | LimitOrder.Cancelled(_) => orderHistory.deleteOrder(req.address, id.arr)
-      case _                                              => false
-    }
-
-    req.id match {
-      case Some(id) =>
-        val response = if (delete(id)) OrderDeleted(id) else BadMatcherResponse(StatusCodes.BadRequest, "Order couldn't be deleted")
-        sender() ! response
-      case None =>
-        sender() ! OrderDeletingAccepted
-        DBUtils
-          .ordersByAddressAndPair(db, req.address, req.assetPair, activeOnly = false)
-          .foreach(orderData => delete(ByteStr(orderData._1.id())))
-    }
-  }
-
-  def recoverFromOrderBook(ob: OrderBook): Unit = {
-    ob.asks.foreach {
-      case (_, orders) =>
-        orders.foreach(o => orderHistory.orderAccepted(OrderAdded(o)))
-    }
-    ob.bids.foreach {
-      case (_, orders) =>
-        orders.foreach(o => orderHistory.orderAccepted(OrderAdded(o)))
-    }
-  }
-
-=======
->>>>>>> c9447805
 }
 
 object OrderHistoryActor {
