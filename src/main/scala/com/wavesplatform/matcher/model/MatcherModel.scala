--- conflicted
+++ resolved
@@ -36,14 +36,9 @@
   def rcvAcc: AssetAcc   = AssetAcc(order.senderPublicKey, order.getReceiveAssetId)
   def feeAcc: AssetAcc   = AssetAcc(order.senderPublicKey, None)
 
-<<<<<<< HEAD
   def spentAsset: Option[ByteStr] = order.getSpendAssetId
   def rcvAsset: Option[ByteStr]   = order.getReceiveAssetId
   def feeAsset: Option[ByteStr]   = None
-=======
-  def spentAsset: String = order.getSpendAssetId.map(_.base58).getOrElse(AssetPair.WavesName)
-  def rcvAsset: String   = order.getReceiveAssetId.map(_.base58).getOrElse(AssetPair.WavesName)
-  def feeAsset: String   = AssetPair.WavesName
 
   def minAmountOfAmountAsset: Long         = minimalAmountOfAmountAssetByPrice(price)
   def amountOfPriceAsset: Long             = longExact(BigInt(amount) * price / Order.PriceConstant, Long.MaxValue)
@@ -56,7 +51,7 @@
   protected def longExact(v: BigInt, default: Long): Long              = Try(v.bigInteger.longValueExact()).getOrElse(default)
   protected def minimalAmountOfAmountAssetByPrice(p: Long): Long       = (BigDecimal(Order.PriceConstant) / p).setScale(0, RoundingMode.HALF_UP).toLong
   protected def correctedAmountOfAmountAsset(min: Long, a: Long): Long = if (min > 0) longExact((BigInt(a) / min) * min, Long.MaxValue) else a
->>>>>>> 82698f82
+
 }
 
 case class BuyLimitOrder(price: Price, amount: Long, order: Order) extends LimitOrder {
@@ -151,27 +146,15 @@
   def createOrderInfo(event: Event): Map[ByteStr, (Order, OrderInfo)] = {
     event match {
       case OrderAdded(lo) =>
-<<<<<<< HEAD
-        Map(lo.order.id() -> (lo.order -> OrderInfo(lo.order.amount, 0L, false)))
+        Map((lo.order.id(), (lo.order, OrderInfo(lo.order.amount, 0L, canceled = false, Some(lo.minAmountOfAmountAsset)))))
       case oe: OrderExecuted =>
         val (o1, o2) = (oe.submittedExecuted, oe.counterExecuted)
         Map(
-          o1.order.id() -> (o1.order -> OrderInfo(o1.order.amount, o1.amount, false)),
-          o2.order.id() -> (o2.order -> OrderInfo(o2.order.amount, o2.amount, false))
-        )
-      case OrderCanceled(lo) =>
-        Map(lo.order.id() -> (lo.order -> OrderInfo(lo.order.amount, 0, true)))
-=======
-        Map((lo.order.idStr(), (lo.order, OrderInfo(lo.order.amount, 0L, canceled = false, Some(lo.minAmountOfAmountAsset)))))
-      case oe: OrderExecuted =>
-        val (o1, o2) = (oe.submittedExecuted, oe.counterExecuted)
-        Map(
-          (o1.order.idStr(), (o1.order, OrderInfo(o1.order.amount, o1.amount, canceled = false, Some(o1.minAmountOfAmountAsset)))),
-          (o2.order.idStr(), (o2.order, OrderInfo(o2.order.amount, o2.amount, canceled = false, Some(o2.minAmountOfAmountAsset))))
+          (o1.order.id(), (o1.order, OrderInfo(o1.order.amount, o1.amount, canceled = false, Some(o1.minAmountOfAmountAsset)))),
+          (o2.order.id(), (o2.order, OrderInfo(o2.order.amount, o2.amount, canceled = false, Some(o2.minAmountOfAmountAsset))))
         )
       case OrderCanceled(lo, unmatchable) =>
-        Map((lo.order.idStr(), (lo.order, OrderInfo(lo.order.amount, 0L, canceled = !unmatchable, Some(lo.minAmountOfAmountAsset)))))
->>>>>>> 82698f82
+        Map((lo.order.id(), (lo.order, OrderInfo(lo.order.amount, 0L, canceled = !unmatchable, Some(lo.minAmountOfAmountAsset)))))
     }
   }
 
