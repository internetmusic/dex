--- conflicted
+++ resolved
@@ -8,11 +8,8 @@
 import com.wavesplatform.features.BlockchainFeatures
 import com.wavesplatform.features.FeatureProvider._
 import com.wavesplatform.lang.v1.compiler.Terms.{FALSE, TRUE}
-<<<<<<< HEAD
+import com.wavesplatform.matcher.error._
 import com.wavesplatform.matcher.market.OrderBookActor.MarketStatus
-=======
-import com.wavesplatform.matcher.error._
->>>>>>> c1882977
 import com.wavesplatform.matcher.smart.MatcherScriptRunner
 import com.wavesplatform.matcher.util._
 import com.wavesplatform.metrics.TimerExt
@@ -198,20 +195,15 @@
   def matcherSettingsAware(
       matcherPublicKey: PublicKeyAccount,
       blacklistedAddresses: Set[Address],
-<<<<<<< HEAD
-      blacklistedAssets: Set[Option[AssetId]],
+      blacklistedAssets: Set[AssetId],
       orderFeeSettings: OrderFeeSettings,
       deviationSettings: DeviationsSettings,
       getMarketStatus: AssetPair => Option[MarketStatus]
-  )(order: Order): ValidationResult = {
-=======
-      blacklistedAssets: Set[AssetId],
-      orderFeeSettings: OrderFeeSettings
   )(order: Order): Result[Order] = {
+
     def validateBlacklistedAsset(assetId: Option[AssetId], e: AssetId => MatcherError): Result[Unit] =
       assetId.fold(success)(x => cond(!blacklistedAssets(x), (), e(x)))
 
->>>>>>> c1882977
     for {
       _ <- lift(order)
         .ensure(MatcherError.UnexpectedMatcherPublicKey(matcherPublicKey, order.matcherPublicKey))(_.matcherPublicKey == matcherPublicKey)
