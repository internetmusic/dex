package com.wavesplatform.state

import java.util.concurrent.locks.{Lock, ReentrantReadWriteLock}

import cats.implicits._
import cats.kernel.Monoid
import com.wavesplatform.account.{Address, Alias}
import com.wavesplatform.block.Block.BlockId
import com.wavesplatform.block.{Block, BlockHeader, MicroBlock}
import com.wavesplatform.common.state.ByteStr
import com.wavesplatform.features.BlockchainFeatures
import com.wavesplatform.features.FeatureProvider._
import com.wavesplatform.metrics.{Instrumented, TxsInBlockchainStats}
import com.wavesplatform.mining.{MiningConstraint, MiningConstraints, MultiDimensionalMiningConstraint}
import com.wavesplatform.settings.WavesSettings
import com.wavesplatform.state.diffs.BlockDiffer
import com.wavesplatform.state.reader.{CompositeBlockchain, LeaseDetails}
import com.wavesplatform.transaction.Transaction.Type
import com.wavesplatform.transaction.ValidationError.{BlockAppendError, GenericError, MicroBlockAppendError}
import com.wavesplatform.transaction._
import com.wavesplatform.transaction.lease._
import com.wavesplatform.transaction.smart.script.Script
import com.wavesplatform.utils.{ScorexLogging, Time, UnsupportedFeature, forceStopApplication}
import kamon.Kamon
import kamon.metric.MeasurementUnit
import monix.reactive.subjects.ConcurrentSubject
import monix.reactive.{Observable, Observer}

class BlockchainUpdaterImpl(blockchain: Blockchain,
                            spendableBalanceChanged: Observer[(Address, Option[AssetId])],
                            settings: WavesSettings,
                            time: Time)
    extends BlockchainUpdater
    with NG
    with ScorexLogging
    with Instrumented {

  import com.wavesplatform.state.BlockchainUpdaterImpl._
  import settings.blockchainSettings.functionalitySettings

  private def inLock[R](l: Lock, f: => R) = {
    try {
      l.lock()
      val res = f
      res
    } finally {
      l.unlock()
    }
  }
  private val lock                     = new ReentrantReadWriteLock
  private def writeLock[B](f: => B): B = inLock(lock.writeLock(), f)
  private def readLock[B](f: => B): B  = inLock(lock.readLock(), f)

  private lazy val maxBlockReadinessAge = settings.minerSettings.intervalAfterLastBlockThenGenerationIsAllowed.toMillis

  private var ngState: Option[NgState]              = Option.empty
  private var restTotalConstraint: MiningConstraint = MiningConstraints(blockchain, blockchain.height).total

  private val service               = monix.execution.Scheduler.singleThread("last-block-info-publisher")
  private val internalLastBlockInfo = ConcurrentSubject.publish[LastBlockInfo](service)

  override def isLastBlockId(id: ByteStr): Boolean = readLock {
    ngState.exists(_.contains(id)) || lastBlock.exists(_.uniqueId == id)
  }

  override val lastBlockInfo: Observable[LastBlockInfo] = internalLastBlockInfo.cache(1)
  lastBlockInfo.subscribe()(monix.execution.Scheduler.global) // Start caching

  private def blockchainReady: Boolean = {
    val lastBlock = ngState.map(_.base.timestamp).orElse(blockchain.lastBlockTimestamp).get
    lastBlock + maxBlockReadinessAge > time.correctedTime()
  }

  // Store last block information in a cache
  lastBlockId.foreach { id =>
    internalLastBlockInfo.onNext(LastBlockInfo(id, height, score, blockchainReady))
  }

  private def displayFeatures(s: Set[Short]): String =
    s"FEATURE${if (s.size > 1) "S" else ""} ${s.mkString(", ")} ${if (s.size > 1) "have been" else "has been"}"

  private def featuresApprovedWithBlock(block: Block): Set[Short] = {
    val height = blockchain.height + 1

    val featuresCheckPeriod        = functionalitySettings.activationWindowSize(height)
    val blocksForFeatureActivation = functionalitySettings.blocksForFeatureActivation(height)

    if (height % featuresCheckPeriod == 0) {
      val approvedFeatures = blockchain
        .featureVotes(height)
        .map { case (feature, votes) => feature -> (if (block.featureVotes.contains(feature)) votes + 1 else votes) }
        .filter { case (_, votes) => votes >= blocksForFeatureActivation }
        .keySet

      if (approvedFeatures.nonEmpty) log.info(s"${displayFeatures(approvedFeatures)} APPROVED at height $height")

      val unimplementedApproved = approvedFeatures.diff(BlockchainFeatures.implemented)
      if (unimplementedApproved.nonEmpty) {
        log.warn(s"UNIMPLEMENTED ${displayFeatures(unimplementedApproved)} APPROVED ON BLOCKCHAIN")
        log.warn("PLEASE, UPDATE THE NODE AS SOON AS POSSIBLE")
        log.warn("OTHERWISE THE NODE WILL BE STOPPED OR FORKED UPON FEATURE ACTIVATION")
      }

      val activatedFeatures: Set[Short] = blockchain.activatedFeaturesAt(height)

      val unimplementedActivated = activatedFeatures.diff(BlockchainFeatures.implemented)
      if (unimplementedActivated.nonEmpty) {
        log.error(s"UNIMPLEMENTED ${displayFeatures(unimplementedActivated)} ACTIVATED ON BLOCKCHAIN")
        log.error("PLEASE, UPDATE THE NODE IMMEDIATELY")
        if (settings.featuresSettings.autoShutdownOnUnsupportedFeature) {
          log.error("FOR THIS REASON THE NODE WAS STOPPED AUTOMATICALLY")
          forceStopApplication(UnsupportedFeature)
        } else log.error("OTHERWISE THE NODE WILL END UP ON A FORK")
      }

      approvedFeatures
    } else {

      Set.empty
    }
  }

  override def processBlock(block: Block, verify: Boolean = true): Either[ValidationError, Option[DiscardedTransactions]] = writeLock {
    val height                             = blockchain.height
    val notImplementedFeatures: Set[Short] = blockchain.activatedFeaturesAt(height).diff(BlockchainFeatures.implemented)

    Either
      .cond(
        !settings.featuresSettings.autoShutdownOnUnsupportedFeature || notImplementedFeatures.isEmpty,
        (),
        GenericError(s"UNIMPLEMENTED ${displayFeatures(notImplementedFeatures)} ACTIVATED ON BLOCKCHAIN, UPDATE THE NODE IMMEDIATELY")
      )
      .flatMap[ValidationError, Option[DiscardedTransactions]](_ =>
        (ngState match {
          case None =>
            blockchain.lastBlockId match {
              case Some(uniqueId) if uniqueId != block.reference =>
                val logDetails = s"The referenced block(${block.reference})" +
                  s" ${if (blockchain.contains(block.reference)) "exits, it's not last persisted" else "doesn't exist"}"
                Left(BlockAppendError(s"References incorrect or non-existing block: " + logDetails, block))
              case lastBlockId =>
                val height            = lastBlockId.fold(0)(blockchain.unsafeHeightOf)
                val miningConstraints = MiningConstraints(blockchain, height)
                BlockDiffer
                  .fromBlock(functionalitySettings, blockchain, blockchain.lastBlock, block, miningConstraints.total, verify)
                  .map(r => Some((r, Seq.empty[Transaction])))
            }
          case Some(ng) =>
            if (ng.base.reference == block.reference) {
              if (block.blockScore() > ng.base.blockScore()) {
                val height            = blockchain.unsafeHeightOf(ng.base.reference)
                val miningConstraints = MiningConstraints(blockchain, height)

                BlockDiffer
                  .fromBlock(functionalitySettings, blockchain, blockchain.lastBlock, block, miningConstraints.total, verify)
                  .map { r =>
                    log.trace(
                      s"Better liquid block(score=${block.blockScore()}) received and applied instead of existing(score=${ng.base.blockScore()})")
                    Some((r, ng.transactions))
                  }
              } else if (areVersionsOfSameBlock(block, ng.base)) {
                if (block.transactionData.lengthCompare(ng.transactions.size) <= 0) {
                  log.trace(s"Existing liquid block is better than new one, discarding $block")
                  Right(None)
                } else {
                  log.trace(s"New liquid block is better version of existing, swapping")
                  val height            = blockchain.unsafeHeightOf(ng.base.reference)
                  val miningConstraints = MiningConstraints(blockchain, height)

                  BlockDiffer
                    .fromBlock(functionalitySettings, blockchain, blockchain.lastBlock, block, miningConstraints.total, verify)
                    .map(r => Some((r, Seq.empty[Transaction])))
                }
              } else
                Left(BlockAppendError(
                  s"Competitors liquid block $block(score=${block.blockScore()}) is not better than existing (ng.base ${ng.base}(score=${ng.base.blockScore()}))",
                  block))
            } else
              measureSuccessful(forgeBlockTimeStats, ng.totalDiffOf(block.reference)) match {
                case None => Left(BlockAppendError(s"References incorrect or non-existing block", block))
                case Some((referencedForgedBlock, referencedLiquidDiff, carry, discarded)) =>
                  if (referencedForgedBlock.signaturesValid().isRight) {
                    if (discarded.nonEmpty) {
                      microBlockForkStats.increment()
                      microBlockForkHeightStats.record(discarded.size)
                    }

                    val constraint: MiningConstraint = {
                      val height            = blockchain.heightOf(referencedForgedBlock.reference).getOrElse(0)
                      val miningConstraints = MiningConstraints(blockchain, height)
                      miningConstraints.total
                    }

                    val diff = BlockDiffer
                      .fromBlock(
                        functionalitySettings,
                        CompositeBlockchain.composite(blockchain, referencedLiquidDiff, carry),
                        Some(referencedForgedBlock),
                        block,
                        constraint,
                        verify
                      )

                    diff.map { hardenedDiff =>
                      blockchain.append(referencedLiquidDiff, carry, referencedForgedBlock)
                      TxsInBlockchainStats.record(ng.transactions.size)
                      Some((hardenedDiff, discarded.flatMap(_.transactionData)))
                    }
                  } else {
                    val errorText = s"Forged block has invalid signature: base: ${ng.base}, requested reference: ${block.reference}"
                    log.error(errorText)
                    Left(BlockAppendError(errorText, block))
                  }
              }
        }).map {
          _ map {
            case ((newBlockDiff, carry, updatedTotalConstraint), discarded) =>
              val height = blockchain.height + 1
              restTotalConstraint = updatedTotalConstraint
              val prevNgState = ngState
              ngState = Some(new NgState(block, newBlockDiff, carry, featuresApprovedWithBlock(block)))
              notifyChangedSpendable(prevNgState, ngState)
              lastBlockId.foreach(id => internalLastBlockInfo.onNext(LastBlockInfo(id, height, score, blockchainReady)))

              if ((block.timestamp > time
                    .getTimestamp() - settings.minerSettings.intervalAfterLastBlockThenGenerationIsAllowed.toMillis) || (height % 100 == 0)) {
                log.info(s"New height: $height")
              }
              discarded
          }
      })
  }

  override def removeAfter(blockId: ByteStr): Either[ValidationError, Seq[Block]] = writeLock {
    log.info(s"Removing blocks after ${blockId.trim} from blockchain")

    val prevNgState = ngState
    val r = if (prevNgState.exists(_.contains(blockId))) {
      log.trace("Resetting liquid block, no rollback is necessary")
      Right(Seq.empty)
    } else {
      val discardedNgBlock = prevNgState.map(_.bestLiquidBlock).toSeq
      ngState = None
      blockchain
        .rollbackTo(blockId)
        .map(_ ++ discardedNgBlock)
        .leftMap(err => GenericError(err))
    }

    notifyChangedSpendable(prevNgState, ngState)
    r
  }

<<<<<<< HEAD
  override def processMicroBlock(microBlock: MicroBlock, verify: Boolean = true): Either[ValidationError, Unit] = writeLock {
=======
  private def notifyChangedSpendable(prevNgState: Option[NgState], newNgState: Option[NgState]): Unit = {
    val changedPortfolios = (prevNgState, newNgState) match {
      case (Some(p), Some(n)) => diff(p.bestLiquidDiff.portfolios, n.bestLiquidDiff.portfolios)
      case (Some(x), _)       => x.bestLiquidDiff.portfolios
      case (_, Some(x))       => x.bestLiquidDiff.portfolios
      case _                  => Map.empty
    }

    changedPortfolios.foreach {
      case (addr, p) =>
        p.assetIds.view
          .filter(x => p.spendableBalanceOf(x) != 0)
          .foreach(assetId => spendableBalanceChanged.onNext(addr -> assetId))
    }
  }

  private def diff(p1: Map[Address, Portfolio], p2: Map[Address, Portfolio]) = Monoid.combine(p1, p2.map { case (k, v) => k -> v.negate })

  override def processMicroBlock(microBlock: MicroBlock, verify: Boolean = true): Either[ValidationError, Unit] = {
>>>>>>> 3c63fbe6
    ngState match {
      case None =>
        Left(MicroBlockAppendError("No base block exists", microBlock))
      case Some(ng) if ng.base.signerData.generator.toAddress != microBlock.sender.toAddress =>
        Left(MicroBlockAppendError("Base block has been generated by another account", microBlock))
      case Some(ng) =>
        ng.lastMicroBlock match {
          case None if ng.base.uniqueId != microBlock.prevResBlockSig =>
            blockMicroForkStats.increment()
            Left(MicroBlockAppendError("It's first micro and it doesn't reference base block(which exists)", microBlock))
          case Some(prevMicro) if prevMicro.totalResBlockSig != microBlock.prevResBlockSig =>
            microMicroForkStats.increment()
            Left(MicroBlockAppendError("It doesn't reference last known microBlock(which exists)", microBlock))
          case _ =>
            for {
              _ <- microBlock.signaturesValid()
              r <- {
                val constraints  = MiningConstraints(blockchain, blockchain.height)
                val mdConstraint = MultiDimensionalMiningConstraint(restTotalConstraint, constraints.micro)
                BlockDiffer.fromMicroBlock(functionalitySettings,
                                           this,
                                           blockchain.lastBlockTimestamp,
                                           microBlock,
                                           ng.base.timestamp,
                                           mdConstraint,
                                           verify)
              }
            } yield {
              val (diff, carry, updatedMdConstraint) = r
              restTotalConstraint = updatedMdConstraint.constraints.head
              ng.append(microBlock, diff, carry, System.currentTimeMillis)
              log.info(s"$microBlock appended")
              internalLastBlockInfo.onNext(LastBlockInfo(microBlock.totalResBlockSig, height, score, ready = true))

              for {
                (addr, p) <- diff.portfolios
                assetId   <- p.assetIds
              } spendableBalanceChanged.onNext(addr -> assetId)
            }
        }
    }
  }

  def shutdown(): Unit = {
    internalLastBlockInfo.onComplete()
    service.shutdown()
  }

  private def newlyApprovedFeatures = ngState.fold(Map.empty[Short, Int])(_.approvedFeatures.map(_ -> height).toMap)

  override def approvedFeatures: Map[Short, Int] = readLock {
    newlyApprovedFeatures ++ blockchain.approvedFeatures
  }

  override def activatedFeatures: Map[Short, Int] = readLock {
    newlyApprovedFeatures.mapValues(_ + functionalitySettings.activationWindowSize(height)) ++ blockchain.activatedFeatures
  }

  override def featureVotes(height: Int): Map[Short, Int] = readLock {
    val innerVotes = blockchain.featureVotes(height)
    ngState match {
      case Some(ng) if this.height <= height =>
        val ngVotes = ng.base.featureVotes.map { featureId =>
          featureId -> (innerVotes.getOrElse(featureId, 0) + 1)
        }.toMap

        innerVotes ++ ngVotes
      case _ => innerVotes
    }
  }

  private def liquidBlockHeaderAndSize() = ngState.map { s =>
    (s.bestLiquidBlock, s.bestLiquidBlock.bytes().length)
  }

  override def blockHeaderAndSize(blockId: BlockId): Option[(BlockHeader, Int)] = readLock {
    liquidBlockHeaderAndSize().filter(_._1.uniqueId == blockId) orElse blockchain.blockHeaderAndSize(blockId)
  }

  override def height: Int = readLock {
    blockchain.height + ngState.fold(0)(_ => 1)
  }

  override def blockBytes(height: Int): Option[Array[Byte]] = readLock {
    blockchain
      .blockBytes(height)
      .orElse(ngState.collect { case ng if height == blockchain.height + 1 => ng.bestLiquidBlock.bytes() })
  }

  override def scoreOf(blockId: BlockId): Option[BigInt] = readLock {
    blockchain
      .scoreOf(blockId)
      .orElse(ngState.collect { case ng if ng.contains(blockId) => blockchain.score + ng.base.blockScore() })
  }

  override def heightOf(blockId: BlockId): Option[Int] = readLock {
    blockchain
      .heightOf(blockId)
      .orElse(ngState.collect { case ng if ng.contains(blockId) => this.height })
  }

  override def lastBlockIds(howMany: Int): Seq[BlockId] = readLock {
    ngState.fold(blockchain.lastBlockIds(howMany))(_.bestLiquidBlockId +: blockchain.lastBlockIds(howMany - 1))
  }

  override def microBlock(id: BlockId): Option[MicroBlock] = readLock {
    for {
      ng <- ngState
      mb <- ng.microBlock(id)
    } yield mb
  }

  def lastBlockTimestamp: Option[Long] = readLock {
    ngState.map(_.base.timestamp).orElse(blockchain.lastBlockTimestamp)
  }

  def lastBlockId: Option[AssetId] = readLock {
    ngState.map(_.bestLiquidBlockId).orElse(blockchain.lastBlockId)
  }

  def blockAt(height: Int): Option[Block] = readLock {
    if (height == this.height)
      ngState.map(_.bestLiquidBlock)
    else
      blockchain.blockAt(height)
  }

  override def lastPersistedBlockIds(count: Int): Seq[BlockId] = readLock {
    blockchain.lastBlockIds(count)
  }

  override def microblockIds: Seq[BlockId] = readLock {
    ngState.fold(Seq.empty[BlockId])(_.microBlockIds)
  }

  override def bestLastBlockInfo(maxTimestamp: Long): Option[BlockMinerInfo] = readLock {
    ngState
      .map(_.bestLastBlockInfo(maxTimestamp))
      .orElse(blockchain.lastBlock.map(b => BlockMinerInfo(b.consensusData, b.timestamp, b.uniqueId)))
  }

  override def score: BigInt = readLock {
    blockchain.score + ngState.fold(BigInt(0))(_.bestLiquidBlock.blockScore())
  }

  override def lastBlock: Option[Block] = readLock {
    ngState.map(_.bestLiquidBlock).orElse(blockchain.lastBlock)
  }

  override def carryFee: Long = readLock {
    ngState.map(_.carryFee).getOrElse(blockchain.carryFee)
  }

  override def blockBytes(blockId: ByteStr): Option[Array[Byte]] = readLock {
    (for {
      ng               <- ngState
      (block, _, _, _) <- ng.totalDiffOf(blockId)
    } yield block.bytes()).orElse(blockchain.blockBytes(blockId))
  }

  override def blockIdsAfter(parentSignature: ByteStr, howMany: Int): Option[Seq[ByteStr]] = readLock {
    ngState match {
      case Some(ng) if ng.contains(parentSignature) => Some(Seq.empty[ByteStr])
      case maybeNg =>
        blockchain.blockIdsAfter(parentSignature, howMany).map { ib =>
          if (ib.lengthCompare(howMany) < 0) ib ++ maybeNg.map(_.bestLiquidBlockId) else ib
        }
    }
  }

  override def parent(block: Block, back: Int): Option[Block] = readLock {
    ngState match {
      case Some(ng) if ng.contains(block.reference) =>
        if (back == 1) Some(ng.base) else blockchain.parent(ng.base, back - 1)
      case _ =>
        blockchain.parent(block, back)
    }
  }

  override def blockHeaderAndSize(height: Int): Option[(BlockHeader, Int)] = readLock {
    if (height == blockchain.height + 1)
      ngState.map(x => (x.bestLiquidBlock, x.bestLiquidBlock.bytes().length))
    else
      blockchain.blockHeaderAndSize(height)
  }

  override def portfolio(a: Address): Portfolio = readLock {
    val p = ngState.fold(Portfolio.empty)(_.bestLiquidDiff.portfolios.getOrElse(a, Portfolio.empty))
    blockchain.portfolio(a).combine(p)
  }

  private[this] def portfolioAt(a: Address, mb: ByteStr): Portfolio = readLock {
    val p = ngState.fold(Portfolio.empty)(_.diffFor(mb)._1.portfolios.getOrElse(a, Portfolio.empty))
    blockchain.portfolio(a).combine(p)
  }

  override def transactionInfo(id: AssetId): Option[(Int, Transaction)] = readLock {
    ngState
      .fold(Diff.empty)(_.bestLiquidDiff)
      .transactions
      .get(id)
      .map(t => (t._1, t._2))
      .orElse(blockchain.transactionInfo(id))
  }

  override def addressTransactions(address: Address, types: Set[Type], count: Int, fromId: Option[ByteStr]): Either[String, Seq[(Int, Transaction)]] =
    readLock {
      addressTransactionsFromDiff(blockchain, ngState.map(_.bestLiquidDiff))(address, types, count, fromId)
    }

  override def containsTransaction(tx: Transaction): Boolean = readLock {
    ngState.fold(blockchain.containsTransaction(tx)) { ng =>
      ng.bestLiquidDiff.transactions.contains(tx.id()) || blockchain.containsTransaction(tx)
    }
  }

  override def assetDescription(id: AssetId): Option[AssetDescription] = readLock {
    ngState.fold(blockchain.assetDescription(id)) { ng =>
      val diff = ng.bestLiquidDiff
      CompositeBlockchain.composite(blockchain, diff).assetDescription(id)
    }
  }

  override def resolveAlias(alias: Alias): Either[ValidationError, Address] = readLock {
    ngState.fold(blockchain.resolveAlias(alias)) { ng =>
      CompositeBlockchain.composite(blockchain, ng.bestLiquidDiff).resolveAlias(alias)
    }
  }

  override def leaseDetails(leaseId: AssetId): Option[LeaseDetails] = readLock {
    ngState match {
      case Some(ng) =>
        blockchain.leaseDetails(leaseId).map(ld => ld.copy(isActive = ng.bestLiquidDiff.leaseState.getOrElse(leaseId, ld.isActive))) orElse
          ng.bestLiquidDiff.transactions.get(leaseId).collect {
            case (h, lt: LeaseTransaction, _) =>
              LeaseDetails(lt.sender, lt.recipient, h, lt.amount, ng.bestLiquidDiff.leaseState(lt.id()))
          }
      case None =>
        blockchain.leaseDetails(leaseId)
    }
  }

  override def filledVolumeAndFee(orderId: AssetId): VolumeAndFee = readLock {
    ngState.fold(blockchain.filledVolumeAndFee(orderId))(
      _.bestLiquidDiff.orderFills.get(orderId).orEmpty.combine(blockchain.filledVolumeAndFee(orderId)))
  }

  /** Retrieves Waves balance snapshot in the [from, to] range (inclusive) */
  override def balanceSnapshots(address: Address, from: Int, to: BlockId): Seq[BalanceSnapshot] = readLock {
    val blockchainBlock = blockchain.heightOf(to)
    if (blockchainBlock.nonEmpty || ngState.isEmpty) {
      blockchain.balanceSnapshots(address, from, to)
    } else {
      val bs = BalanceSnapshot(height, portfolioAt(address, to))
      if (blockchain.height > 0 && from < this.height) bs +: blockchain.balanceSnapshots(address, from, to) else Seq(bs)
    }
  }

  override def accountScript(address: Address): Option[Script] = readLock {
    ngState.fold(blockchain.accountScript(address)) { ng =>
      ng.bestLiquidDiff.scripts.get(address) match {
        case None      => blockchain.accountScript(address)
        case Some(scr) => scr
      }
    }
  }

  override def hasScript(address: Address): Boolean = readLock {
    ngState
      .flatMap(
        _.bestLiquidDiff.scripts
          .get(address)
          .map(_.nonEmpty)
      )
      .getOrElse(blockchain.hasScript(address))
  }

  override def assetScript(asset: AssetId): Option[Script] = readLock {
    ngState.fold(blockchain.assetScript(asset)) { ng =>
      ng.bestLiquidDiff.assetScripts.get(asset) match {
        case None      => blockchain.assetScript(asset)
        case Some(scr) => scr
      }
    }
  }

  override def hasAssetScript(asset: AssetId): Boolean = readLock {
    ngState.fold(blockchain.hasAssetScript(asset)) { ng =>
      ng.bestLiquidDiff.assetScripts.get(asset) match {
        case None    => blockchain.hasAssetScript(asset)
        case Some(x) => x.nonEmpty
      }
    }
  }

  override def accountData(acc: Address): AccountDataInfo = readLock {
    ngState.fold(blockchain.accountData(acc)) { ng =>
      val fromInner = blockchain.accountData(acc)
      val fromDiff  = ng.bestLiquidDiff.accountData.get(acc).orEmpty
      fromInner.combine(fromDiff)
    }
  }

  override def accountData(acc: Address, key: String): Option[DataEntry[_]] = readLock {
    ngState.fold(blockchain.accountData(acc, key)) { ng =>
      val diffData = ng.bestLiquidDiff.accountData.get(acc).orEmpty
      diffData.data.get(key).orElse(blockchain.accountData(acc, key))
    }
  }

  private def changedBalances(pred: Portfolio => Boolean, f: Address => Long): Map[Address, Long] = readLock {
    ngState
      .fold(Map.empty[Address, Long]) { ng =>
        for {
          (address, p) <- ng.bestLiquidDiff.portfolios
          if pred(p)
        } yield address -> f(address)
      }
  }

  override def assetDistribution(assetId: AssetId): AssetDistribution = readLock {
    val fromInner = blockchain.assetDistribution(assetId)
    val fromNg    = AssetDistribution(changedBalances(_.assets.getOrElse(assetId, 0L) != 0, portfolio(_).assets.getOrElse(assetId, 0L)))

    fromInner |+| fromNg
  }

  override def assetDistributionAtHeight(assetId: AssetId,
                                         height: Int,
                                         count: Int,
                                         fromAddress: Option[Address]): Either[ValidationError, AssetDistributionPage] = readLock {
    blockchain.assetDistributionAtHeight(assetId, height, count, fromAddress)
  }

  override def wavesDistribution(height: Int): Map[Address, Long] = readLock {
    ngState.fold(blockchain.wavesDistribution(height)) { ng =>
      val innerDistribution = blockchain.wavesDistribution(height)
      if (height < this.height) innerDistribution
      else {
        innerDistribution ++ changedBalances(_.balance != 0, portfolio(_).balance)
      }
    }
  }

  override def allActiveLeases: Set[LeaseTransaction] = readLock {
    ngState.fold(blockchain.allActiveLeases) { ng =>
      val (active, canceled) = ng.bestLiquidDiff.leaseState.partition(_._2)
      val fromDiff = active.keys
        .map { id =>
          ng.bestLiquidDiff.transactions(id)._2
        }
        .collect { case lt: LeaseTransaction => lt }
        .toSet
      val fromInner = blockchain.allActiveLeases.filterNot(ltx => canceled.keySet.contains(ltx.id()))
      fromDiff ++ fromInner
    }
  }

  /** Builds a new portfolio map by applying a partial function to all portfolios on which the function is defined.
    *
    * @note Portfolios passed to `pf` only contain Waves and Leasing balances to improve performance */
  override def collectLposPortfolios[A](pf: PartialFunction[(Address, Portfolio), A]): Map[Address, A] = readLock {
    ngState.fold(blockchain.collectLposPortfolios(pf)) { ng =>
      val b = Map.newBuilder[Address, A]
      for ((a, p) <- ng.bestLiquidDiff.portfolios if p.lease != LeaseBalance.empty || p.balance != 0) {
        pf.runWith(b += a -> _)(a -> portfolio(a).copy(assets = Map.empty))
      }

      blockchain.collectLposPortfolios(pf) ++ b.result()
    }
  }

  override def append(diff: Diff, carry: Long, block: Block): Unit = readLock {
    blockchain.append(diff, carry, block)
  }

  override def rollbackTo(targetBlockId: AssetId): Either[String, Seq[Block]] = readLock {
    blockchain.rollbackTo(targetBlockId)
  }

  override def transactionHeight(id: AssetId): Option[Int] = readLock {
    ngState flatMap { ng =>
      ng.bestLiquidDiff.transactions.get(id).map(_._1)
    } orElse blockchain.transactionHeight(id)
  }

  override def balance(address: Address, mayBeAssetId: Option[AssetId]): Long = readLock {
    ngState match {
      case Some(ng) =>
        blockchain.balance(address, mayBeAssetId) + ng.bestLiquidDiff.portfolios.getOrElse(address, Portfolio.empty).balanceOf(mayBeAssetId)
      case None =>
        blockchain.balance(address, mayBeAssetId)
    }
  }

  override def leaseBalance(address: Address): LeaseBalance = readLock {
    ngState match {
      case Some(ng) =>
        cats.Monoid.combine(blockchain.leaseBalance(address), ng.bestLiquidDiff.portfolios.getOrElse(address, Portfolio.empty).lease)
      case None =>
        blockchain.leaseBalance(address)
    }
  }
}

object BlockchainUpdaterImpl extends ScorexLogging {

  private val blockMicroForkStats       = Kamon.counter("block-micro-fork")
  private val microMicroForkStats       = Kamon.counter("micro-micro-fork")
  private val microBlockForkStats       = Kamon.counter("micro-block-fork")
  private val microBlockForkHeightStats = Kamon.histogram("micro-block-fork-height")
  private val forgeBlockTimeStats       = Kamon.histogram("forge-block-time", MeasurementUnit.time.milliseconds)

  def areVersionsOfSameBlock(b1: Block, b2: Block): Boolean =
    b1.signerData.generator == b2.signerData.generator &&
      b1.consensusData.baseTarget == b2.consensusData.baseTarget &&
      b1.reference == b2.reference &&
      b1.timestamp == b2.timestamp
}<|MERGE_RESOLUTION|>--- conflicted
+++ resolved
@@ -251,9 +251,6 @@
     r
   }
 
-<<<<<<< HEAD
-  override def processMicroBlock(microBlock: MicroBlock, verify: Boolean = true): Either[ValidationError, Unit] = writeLock {
-=======
   private def notifyChangedSpendable(prevNgState: Option[NgState], newNgState: Option[NgState]): Unit = {
     val changedPortfolios = (prevNgState, newNgState) match {
       case (Some(p), Some(n)) => diff(p.bestLiquidDiff.portfolios, n.bestLiquidDiff.portfolios)
@@ -272,8 +269,7 @@
 
   private def diff(p1: Map[Address, Portfolio], p2: Map[Address, Portfolio]) = Monoid.combine(p1, p2.map { case (k, v) => k -> v.negate })
 
-  override def processMicroBlock(microBlock: MicroBlock, verify: Boolean = true): Either[ValidationError, Unit] = {
->>>>>>> 3c63fbe6
+  override def processMicroBlock(microBlock: MicroBlock, verify: Boolean = true): Either[ValidationError, Unit] = writeLock {
     ngState match {
       case None =>
         Left(MicroBlockAppendError("No base block exists", microBlock))
