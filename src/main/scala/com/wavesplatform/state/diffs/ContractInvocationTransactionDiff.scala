package com.wavesplatform.state.diffs

import cats.implicits._
import cats.kernel.Monoid
import com.google.common.base.Throwables
import com.wavesplatform.account.{Address, AddressScheme}
import com.wavesplatform.common.state.ByteStr
import com.wavesplatform.common.utils.EitherExt2
import com.wavesplatform.lang.contract.Contract
import com.wavesplatform.lang.v1.{ContractLimits, FunctionHeader}
import com.wavesplatform.lang.v1.compiler.Terms._
import com.wavesplatform.lang.v1.evaluator.ctx.impl.waves.WavesContext
import com.wavesplatform.lang.v1.evaluator.ctx.impl.{CryptoContext, PureContext}
import com.wavesplatform.lang.v1.evaluator.{ContractEvaluator, ContractResult}
import com.wavesplatform.lang.v1.traits.domain.Tx.ContractTransfer
import com.wavesplatform.lang.v1.traits.domain.{DataItem, Recipient}
import com.wavesplatform.lang.{Global, StdLibVersion}
import com.wavesplatform.state._
import com.wavesplatform.state.diffs.CommonValidation._
import com.wavesplatform.state.reader.CompositeBlockchain
import com.wavesplatform.transaction.Asset.{IssuedAsset, Waves}
import com.wavesplatform.transaction.ValidationError._
import com.wavesplatform.transaction.smart.BlockchainContext.In
import com.wavesplatform.transaction.smart.script.ContractScript.ContractScriptImpl
import com.wavesplatform.transaction.smart.script.ScriptRunner.TxOrd
import com.wavesplatform.transaction.smart.script.{Script, ScriptRunner}
import com.wavesplatform.transaction.smart.{ContractInvocationTransaction, WavesEnvironment}
import com.wavesplatform.transaction.{Asset, ValidationError}
import monix.eval.Coeval
import shapeless.Coproduct

import scala.util.{Failure, Success, Try}

object ContractInvocationTransactionDiff {
  def apply(blockchain: Blockchain, height: Int)(tx: ContractInvocationTransaction): Either[ValidationError, Diff] = {
    val sc = blockchain.accountScript(tx.contractAddress)

    def evalContract(contract: Contract) = {
      val ctx = Monoid
        .combineAll(
          Seq(
            PureContext.build(StdLibVersion.V3),
            CryptoContext.build(Global),
            WavesContext.build(StdLibVersion.V3,
                               new WavesEnvironment(AddressScheme.current.chainId, Coeval(tx.asInstanceOf[In]), Coeval(height), blockchain),
                               false)
          ))
        .evaluationContext

<<<<<<< HEAD
      val invoker                                    = tx.sender.toAddress.bytes
      val maybePayment: Seq[(Long, Option[ByteStr])] = tx.payment.map(p => (p.amount, p.assetId))
=======
      val invoker                                       = tx.sender.toAddress.bytes
      val maybePayment: Option[(Long, Option[ByteStr])] = tx.payment.map(p => (p.amount, p.assetId.compatId))
>>>>>>> 139def91
      ContractEvaluator.apply(ctx, contract, ContractEvaluator.Invocation(tx.fc, invoker, maybePayment, tx.contractAddress.bytes))
    }

    sc match {
      case Some(ContractScriptImpl(_, contract, _)) =>
        val functionName = tx.fc.function.asInstanceOf[FunctionHeader.User].name
        contract.cfs.find(_.u.name == functionName) match {
          case None => Left(GenericError(s"No function '$functionName' at address ${tx.contractAddress}"))
          case Some(_) =>
            evalContract(contract).left
              .map(a => GenericError(a.toString): ValidationError)
              .flatMap {
                case ContractResult(ds, ps) =>
                  import cats.implicits._

                  val pmts: List[Map[Address, Map[Option[ByteStr], Long]]] = ps.map {
                    case (Recipient.Address(addrBytes), amt, maybeAsset) =>
                      Map(Address.fromBytes(addrBytes.arr).explicitGet() -> Map(maybeAsset -> amt))
                  }
                  for {
                    feeInfo <- (tx.assetFee._1 match {
                      case Waves => Right((tx.fee, Map(tx.sender.toAddress -> Portfolio(-tx.fee, LeaseBalance.empty, Map.empty))))
                      case asset @ IssuedAsset(_) =>
                        for {
                          assetInfo <- blockchain
                            .assetDescription(asset)
                            .toRight(GenericError(s"Asset $asset does not exist, cannot be used to pay fees"))
                          wavesFee <- Either.cond(
                            assetInfo.sponsorship > 0,
                            Sponsorship.toWaves(tx.fee, assetInfo.sponsorship),
                            GenericError(s"Asset $asset is not sponsored, cannot be used to pay fees")
                          )
                        } yield {
                          (wavesFee,
                           Map(
                             tx.sender.toAddress        -> Portfolio(0, LeaseBalance.empty, Map(asset         -> -tx.fee)),
                             assetInfo.issuer.toAddress -> Portfolio(-wavesFee, LeaseBalance.empty, Map(asset -> tx.fee))
                           ))
                        }
                    })
                    wavesFee = feeInfo._1
                    dataAndPaymentDiff <- payableAndDataPart(height, tx, ds, feeInfo._2)
                    _                  <- Either.cond(pmts.flatMap(_.values).flatMap(_.values).forall(_ >= 0), (), ValidationError.NegativeAmount(-42, ""))
                    _                  <- validateOverflow(pmts.flatMap(_.values).flatMap(_.values), "Attempt to transfer unavailable funds in contract payment")
                    _ <- Either.cond(
                      pmts
                        .flatMap(_.values)
                        .flatMap(_.keys)
                        .flatten
                        .forall(id => blockchain.assetDescription(IssuedAsset(id)).isDefined),
                      (),
                      GenericError(s"Unissued assets are not allowed")
                    )
                    _ <- {
                      val totalScriptsInvoked =
                        tx.checkedAssets()
                          .collect { case asset @ IssuedAsset(_) => asset }
                          .count(blockchain.hasAssetScript) +
                          ps.count(_._3.fold(false)(id => blockchain.hasAssetScript(IssuedAsset(id))))
                      val minWaves = totalScriptsInvoked * ScriptExtraFee + FeeConstants(ContractInvocationTransaction.typeId) * FeeUnit
                      Either.cond(
                        minWaves <= wavesFee,
                        (),
                        GenericError(s"Fee in ${tx.assetFee._1
                          .fold("WAVES")(_.toString)} for ${tx.builder.classTag} with $totalScriptsInvoked total scripts invoked does not exceed minimal value of $minWaves WAVES: ${tx.assetFee._2}")
                      )
                    }
                    _ <- foldContractTransfers(blockchain, tx)(ps, dataAndPaymentDiff)
                  } yield {
                    val paymentReceiversMap: Map[Address, Portfolio] = Monoid
                      .combineAll(pmts)
                      .mapValues(mp => mp.toList.map(x => Portfolio.build(Asset.fromCompatId(x._1), x._2)))
                      .mapValues(l => Monoid.combineAll(l))
                    val paymentFromContractMap = Map(tx.contractAddress -> Monoid.combineAll(paymentReceiversMap.values).negate)
                    val transfers              = Monoid.combineAll(Seq(paymentReceiversMap, paymentFromContractMap))
                    dataAndPaymentDiff.combine(Diff.stateOps(portfolios = transfers))
                  }
              }
        }
      case _ => Left(GenericError(s"No contract at address ${tx.contractAddress}"))
    }

  }

  private def payableAndDataPart(height: Int, tx: ContractInvocationTransaction, ds: List[DataItem[_]], feePart: Map[Address, Portfolio]) = {
    val r: Seq[DataEntry[_]] = ds.map {
      case DataItem.Bool(k, b) => BooleanDataEntry(k, b)
      case DataItem.Str(k, b)  => StringDataEntry(k, b)
      case DataItem.Lng(k, b)  => IntegerDataEntry(k, b)
      case DataItem.Bin(k, b)  => BinaryDataEntry(k, b)
    }
    val totalDataBytes = r.map(_.toBytes.size).sum

<<<<<<< HEAD
    val payablePart: Map[Address, Portfolio] = (tx.payment
      .map {
        case ContractInvocationTransaction.Payment(amt, assetOpt) =>
          assetOpt match {
            case Some(asset) =>
              Map(tx.sender.toAddress -> Portfolio(0, LeaseBalance.empty, Map(asset -> -amt))).combine(
                Map(tx.contractAddress -> Portfolio(0, LeaseBalance.empty, Map(asset -> amt)))
              )
            case None =>
              Map(tx.sender.toAddress -> Portfolio(-amt, LeaseBalance.empty, Map.empty))
                .combine(Map(tx.contractAddress -> Portfolio(amt, LeaseBalance.empty, Map.empty)))
          }
      })
      .foldLeft(Map[Address, Portfolio]())(_ combine _)
=======
    val payablePart: Map[Address, Portfolio] = tx.payment match {
      case None => Map.empty
      case Some(ContractInvocationTransaction.Payment(amt, assetId)) =>
        assetId match {
          case asset @ IssuedAsset(_) =>
            Map(tx.sender.toAddress -> Portfolio(0, LeaseBalance.empty, Map(asset -> -amt))).combine(
              Map(tx.contractAddress -> Portfolio(0, LeaseBalance.empty, Map(asset -> amt)))
            )
          case Waves =>
            Map(tx.sender.toAddress -> Portfolio(-amt, LeaseBalance.empty, Map.empty))
              .combine(Map(tx.contractAddress -> Portfolio(amt, LeaseBalance.empty, Map.empty)))
        }
    }
>>>>>>> 139def91
    if (totalDataBytes <= ContractLimits.MaxWriteSetSizeInBytes)
      Right(
        Diff(
          height = height,
          tx = tx,
          portfolios = feePart combine payablePart,
          accountData = Map(tx.contractAddress -> AccountDataInfo(r.map(d => d.key -> d).toMap))
        ))
    else Left(GenericError(s"WriteSet size can't exceed ${ContractLimits.MaxWriteSetSizeInBytes} bytes, actual: $totalDataBytes bytes"))
  }

  private def foldContractTransfers(blockchain: Blockchain, tx: ContractInvocationTransaction)(ps: List[(Recipient.Address, Long, Option[ByteStr])],
                                                                                               dataDiff: Diff): Either[ValidationError, Diff] = {
    if (ps.length <= ContractLimits.MaxPaymentAmount)
      ps.foldLeft(Either.right[ValidationError, Diff](dataDiff)) { (diffEi, payment) =>
        val (addressRepr, amount, asset) = payment
        val address                      = Address.fromBytes(addressRepr.bytes.arr).explicitGet()
        Asset.fromCompatId(asset) match {
          case Waves =>
            diffEi combine Right(
              Diff.stateOps(
                portfolios = Map(
                  address            -> Portfolio(amount, LeaseBalance.empty, Map.empty),
                  tx.contractAddress -> Portfolio(-amount, LeaseBalance.empty, Map.empty)
                )))
          case a @ IssuedAsset(_) =>
            diffEi combine {
              val nextDiff = Diff.stateOps(
                portfolios = Map(
                  address            -> Portfolio(0, LeaseBalance.empty, Map(a -> amount)),
                  tx.contractAddress -> Portfolio(0, LeaseBalance.empty, Map(a -> -amount))
                ))
              blockchain.assetScript(a) match {
                case None =>
                  Right(nextDiff)
                case Some(script) =>
                  diffEi flatMap (d => validateContractTransferWithSmartAssetScript(blockchain, tx)(d, addressRepr, amount, asset, nextDiff, script))
              }
            }
        }
      } else
      Left(GenericError(s"Too many ContractTransfers: max: ${ContractLimits.MaxPaymentAmount}, actual: ${ps.length}"))
  }

  private def validateContractTransferWithSmartAssetScript(blockchain: Blockchain, tx: ContractInvocationTransaction)(
      totalDiff: Diff,
      addressRepr: Recipient.Address,
      amount: Long,
      asset: Option[ByteStr],
      nextDiff: Diff,
      script: Script): Either[ValidationError, Diff] = {
    Try {
      ScriptRunner(
        blockchain.height,
        Coproduct[TxOrd](
          ContractTransfer(
            asset,
            Recipient.Address(tx.contractAddress.bytes),
            Recipient.Address(addressRepr.bytes),
            amount,
            tx.timestamp,
            tx.id()
          )),
        CompositeBlockchain.composite(blockchain, totalDiff),
        script,
        true
      ) match {
        case (log, Left(execError)) => Left(ScriptExecutionError(execError, log, true))
        case (log, Right(FALSE)) =>
          Left(TransactionNotAllowedByScript(log, isTokenScript = true))
        case (_, Right(TRUE)) => Right(nextDiff)
        case (_, Right(x))    => Left(GenericError(s"Script returned not a boolean result, but $x"))
      }
    } match {
      case Failure(e) =>
        Left(ScriptExecutionError(s"Uncaught execution error: ${Throwables.getStackTraceAsString(e)}", List.empty, true))
      case Success(s) => s

    }
  }
}<|MERGE_RESOLUTION|>--- conflicted
+++ resolved
@@ -47,13 +47,8 @@
           ))
         .evaluationContext
 
-<<<<<<< HEAD
       val invoker                                    = tx.sender.toAddress.bytes
-      val maybePayment: Seq[(Long, Option[ByteStr])] = tx.payment.map(p => (p.amount, p.assetId))
-=======
-      val invoker                                       = tx.sender.toAddress.bytes
-      val maybePayment: Option[(Long, Option[ByteStr])] = tx.payment.map(p => (p.amount, p.assetId.compatId))
->>>>>>> 139def91
+      val maybePayment: Seq[(Long, Option[ByteStr])] = tx.payment.map(p => (p.amount, p.assetId.compatId))
       ContractEvaluator.apply(ctx, contract, ContractEvaluator.Invocation(tx.fc, invoker, maybePayment, tx.contractAddress.bytes))
     }
 
@@ -147,36 +142,20 @@
     }
     val totalDataBytes = r.map(_.toBytes.size).sum
 
-<<<<<<< HEAD
     val payablePart: Map[Address, Portfolio] = (tx.payment
       .map {
-        case ContractInvocationTransaction.Payment(amt, assetOpt) =>
-          assetOpt match {
-            case Some(asset) =>
+        case ContractInvocationTransaction.Payment(amt, assetId) =>
+          assetId match {
+            case asset @ IssuedAsset(_) =>
               Map(tx.sender.toAddress -> Portfolio(0, LeaseBalance.empty, Map(asset -> -amt))).combine(
                 Map(tx.contractAddress -> Portfolio(0, LeaseBalance.empty, Map(asset -> amt)))
               )
-            case None =>
+            case Wave =>
               Map(tx.sender.toAddress -> Portfolio(-amt, LeaseBalance.empty, Map.empty))
                 .combine(Map(tx.contractAddress -> Portfolio(amt, LeaseBalance.empty, Map.empty)))
           }
       })
       .foldLeft(Map[Address, Portfolio]())(_ combine _)
-=======
-    val payablePart: Map[Address, Portfolio] = tx.payment match {
-      case None => Map.empty
-      case Some(ContractInvocationTransaction.Payment(amt, assetId)) =>
-        assetId match {
-          case asset @ IssuedAsset(_) =>
-            Map(tx.sender.toAddress -> Portfolio(0, LeaseBalance.empty, Map(asset -> -amt))).combine(
-              Map(tx.contractAddress -> Portfolio(0, LeaseBalance.empty, Map(asset -> amt)))
-            )
-          case Waves =>
-            Map(tx.sender.toAddress -> Portfolio(-amt, LeaseBalance.empty, Map.empty))
-              .combine(Map(tx.contractAddress -> Portfolio(amt, LeaseBalance.empty, Map.empty)))
-        }
-    }
->>>>>>> 139def91
     if (totalDataBytes <= ContractLimits.MaxWriteSetSizeInBytes)
       Right(
         Diff(
