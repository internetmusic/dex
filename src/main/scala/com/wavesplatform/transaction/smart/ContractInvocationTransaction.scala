package com.wavesplatform.transaction.smart

import cats.implicits._
import com.google.common.primitives.{Bytes, Longs}
import com.wavesplatform.account._
import com.wavesplatform.common.state.ByteStr
import com.wavesplatform.common.utils.EitherExt2
import com.wavesplatform.crypto
import com.wavesplatform.lang.v1.compiler.Terms
import com.wavesplatform.lang.v1.compiler.Terms.{EVALUATED, REF}
import com.wavesplatform.lang.v1.{ContractLimits, Serde}
import com.wavesplatform.serialization.Deser
import com.wavesplatform.transaction.Asset._
import com.wavesplatform.transaction.ValidationError.GenericError
import com.wavesplatform.transaction._
import com.wavesplatform.transaction.description._
import com.wavesplatform.transaction.smart.ContractInvocationTransaction.Payment
import com.wavesplatform.utils.byteStrWrites
import monix.eval.Coeval
import play.api.libs.json.JsObject

import scala.util.Try

case class ContractInvocationTransaction private (chainId: Byte,
                                                  sender: PublicKeyAccount,
                                                  contractAddress: Address,
                                                  fc: Terms.FUNCTION_CALL,
                                                  payment: Seq[Payment],
                                                  fee: Long,
                                                  feeAssetId: Option[AssetId],
                                                  timestamp: Long,
                                                  proofs: Proofs)
    extends ProvenTransaction
    with VersionedTransaction
    with FastHashId {

  import ContractInvocationTransaction.paymentPartFormat
  import play.api.libs.json.Json

  override val builder: TransactionParser = ContractInvocationTransaction

  val bodyBytes: Coeval[Array[Byte]] =
    Coeval.evalOnce(
      Bytes.concat(
        Array(builder.typeId, version, chainId),
        sender.publicKey,
        contractAddress.bytes.arr,
        Serde.serialize(fc),
<<<<<<< HEAD
        Deser.serializeArrays(payment.map(pmt => Longs.toByteArray(pmt.amount) ++ Deser.serializeOption(pmt.assetId)(_.arr))),
=======
        Deser.serializeOption(payment)(pmt => Longs.toByteArray(pmt.amount) ++ Deser.serializeOption(pmt.assetId.compatId)(_.arr)),
>>>>>>> 139def91
        Longs.toByteArray(fee),
        feeAssetId.map(a => (1: Byte) +: a.arr).getOrElse(Array(0: Byte)),
        Longs.toByteArray(timestamp)
      )
    )

<<<<<<< HEAD
  override val assetFee: (Option[AssetId], Long) = (feeAssetId, fee)
=======
  override val assetFee: (Asset, Long) = (Waves, fee)
>>>>>>> 139def91
  override val json: Coeval[JsObject] =
    Coeval.evalOnce(
      jsonBase()
        ++ Json.obj(
          "version"         -> version,
          "contractAddress" -> contractAddress.bytes,
          "call"            -> ContractInvocationTransaction.functionCallToJson(fc),
          "payment"         -> payment
        )
    )

  override def checkedAssets(): Seq[Asset] = payment.toSeq.map(_.assetId)

  override val bytes: Coeval[Array[Byte]] = Coeval.evalOnce(Bytes.concat(Array(0: Byte), bodyBytes(), proofs.bytes()))

  override def version: Byte = 1
}

object ContractInvocationTransaction extends TransactionParserFor[ContractInvocationTransaction] with TransactionParser.MultipleVersions {

  import play.api.libs.json.{Json, _}

  case class Payment(amount: Long, assetId: Asset)

  implicit val paymentPartFormat: Format[ContractInvocationTransaction.Payment] = Json.format

  def functionCallToJson(fc: Terms.FUNCTION_CALL): JsObject = {
    Json.obj(
      "function" -> JsString(fc.function.asInstanceOf[com.wavesplatform.lang.v1.FunctionHeader.User].name),
      "args" -> JsArray(
        fc.args.map {
          case Terms.CONST_LONG(l)    => Json.obj("type" -> "integer", "value" -> l)
          case Terms.CONST_BOOLEAN(l) => Json.obj("type" -> "boolean", "value" -> l)
          case Terms.CONST_BYTESTR(l) => Json.obj("type" -> "binary", "value" -> l.base64)
          case Terms.CONST_STRING(l)  => Json.obj("type" -> "string", "value" -> l)
          case _                      => ???
        }
      )
    )
  }

  override val typeId: Byte                 = 16
  override val supportedVersions: Set[Byte] = Set(1)

  private def currentChainId: Byte = AddressScheme.current.chainId

  override protected def parseTail(bytes: Array[Byte]): Try[TransactionT] = {
    byteTailDescription.deserializeFromByteArray(bytes).flatMap { tx =>
      Either
        .cond(tx.chainId == currentChainId, (), GenericError(s"Wrong chainId ${tx.chainId.toInt}"))
        .flatMap(_ => Either.cond(tx.fee > 0, (), ValidationError.InsufficientFee(s"insufficient fee: ${tx.fee}")))
        .flatMap(_ =>
          Either.cond(tx.payment.forall(_.amount > 0),
                      (),
                      ValidationError.NegativeAmount(0, tx.payment.find(_.amount <= 0).get.assetId.fold("Waves")(_.toString))))
        .flatMap(_ =>
          Either.cond(tx.fc.args.forall(x => x.isInstanceOf[EVALUATED] || x == REF("unit")),
                      (),
                      GenericError("all arguments of contractInvocation must be EVALUATED")))
        .map(_ => tx)
        .foldToTry
    }
  }

  def create(sender: PublicKeyAccount,
             contractAddress: Address,
             fc: Terms.FUNCTION_CALL,
             p: Seq[Payment],
             fee: Long,
             feeAssetId: Option[AssetId],
             timestamp: Long,
             proofs: Proofs): Either[ValidationError, TransactionT] = {
    for {
      _ <- Either.cond(fee > 0, (), ValidationError.InsufficientFee(s"insufficient fee: $fee"))
      _ <- Either.cond(
        fc.args.size <= ContractLimits.MaxContractInvocationArgs,
        (),
        ValidationError.GenericError(s"ContractInvocation can't have more than ${ContractLimits.MaxContractInvocationArgs} arguments")
      )
      _ <- Either.cond(p.forall(_.amount > 0), (), ValidationError.NegativeAmount(0, p.find(_.amount <= 0).get.assetId.fold("Waves")(_.toString)))
      _ <- Either.cond(p.length <= 1, (), ValidationError.GenericError("Multiple payment isn't allowed now"))
      _ <- Either.cond(p.map(_.assetId).distinct.length == p.length, (), ValidationError.GenericError("dublicate payments"))

      _ <- Either.cond(fc.args.forall(x => x.isInstanceOf[EVALUATED] || x == REF("unit")),
                       (),
                       GenericError("all arguments of contractInvocation must be EVALUATED"))
      tx   = new ContractInvocationTransaction(currentChainId, sender, contractAddress, fc, p, fee, feeAssetId, timestamp, proofs)
      size = tx.bytes().length
      _ <- Either.cond(size <= ContractLimits.MaxContractInvocationSizeInBytes, (), ValidationError.TooBigArray)
    } yield tx
  }

  def signed(sender: PublicKeyAccount,
             contractAddress: Address,
             fc: Terms.FUNCTION_CALL,
             p: Seq[Payment],
             fee: Long,
             feeAssetId: Option[AssetId],
             timestamp: Long,
             signer: PrivateKeyAccount): Either[ValidationError, TransactionT] = {
    create(sender, contractAddress, fc, p, fee, feeAssetId, timestamp, Proofs.empty).right.map { unsigned =>
      unsigned.copy(proofs = Proofs.create(Seq(ByteStr(crypto.sign(signer, unsigned.bodyBytes())))).explicitGet())
    }
  }

  def selfSigned(sender: PrivateKeyAccount,
                 contractAddress: Address,
                 fc: Terms.FUNCTION_CALL,
                 p: Seq[Payment],
                 fee: Long,
                 feeAssetId: Option[AssetId],
                 timestamp: Long): Either[ValidationError, TransactionT] = {
    signed(sender, contractAddress, fc, p, fee, feeAssetId, timestamp, sender)
  }

  val byteTailDescription: ByteEntity[ContractInvocationTransaction] = {
    (
      OneByte(tailIndex(1), "Chain ID"),
      PublicKeyAccountBytes(tailIndex(2), "Sender's public key"),
      AddressBytes(tailIndex(3), "Contract address"),
      FunctionCallBytes(tailIndex(4), "Function call"),
      SeqBytes(tailIndex(5), "Payment", PaymentBytes(tailIndex(5), "Payment")),
      LongBytes(tailIndex(6), "Fee"),
      OptionBytes(tailIndex(7), "Fee's asset ID", AssetIdBytes(tailIndex(7), "Fee's asset ID"), "flag (1 - asset, 0 - Waves)"),
      LongBytes(tailIndex(8), "Timestamp"),
      ProofsBytes(tailIndex(9))
    ) mapN ContractInvocationTransaction.apply
  }
}<|MERGE_RESOLUTION|>--- conflicted
+++ resolved
@@ -46,22 +46,14 @@
         sender.publicKey,
         contractAddress.bytes.arr,
         Serde.serialize(fc),
-<<<<<<< HEAD
-        Deser.serializeArrays(payment.map(pmt => Longs.toByteArray(pmt.amount) ++ Deser.serializeOption(pmt.assetId)(_.arr))),
-=======
-        Deser.serializeOption(payment)(pmt => Longs.toByteArray(pmt.amount) ++ Deser.serializeOption(pmt.assetId.compatId)(_.arr)),
->>>>>>> 139def91
+        Deser.serializeArrays(payment.map(pmt => Longs.toByteArray(pmt.amount) ++ Deser.serializeOption(pmt.assetId.compatId)(_.arr))),
         Longs.toByteArray(fee),
         feeAssetId.map(a => (1: Byte) +: a.arr).getOrElse(Array(0: Byte)),
         Longs.toByteArray(timestamp)
       )
     )
 
-<<<<<<< HEAD
-  override val assetFee: (Option[AssetId], Long) = (feeAssetId, fee)
-=======
-  override val assetFee: (Asset, Long) = (Waves, fee)
->>>>>>> 139def91
+  override val assetFee: (Asset, Long) = (feeAssetId, fee)
   override val json: Coeval[JsObject] =
     Coeval.evalOnce(
       jsonBase()
