--- conflicted
+++ resolved
@@ -35,24 +35,19 @@
       case _: GenesisTransaction => Right(tx)
       case pt: ProvenTransaction =>
         (pt, blockchain.accountScript(pt.sender)) match {
-<<<<<<< HEAD
+          case (stx: SignedTransaction, None) =>
+            stats.signatureVerification
+              .measureForType(stx.builder.typeId)(stx.signaturesValid())
+          case (_: SignedTransaction, Some(_)) =>
+            Left(GenericError("Can't process transaction with signature from scripted account"))
           case (et: ExchangeTransaction, scriptOpt) =>
             verifyExchange(et, blockchain, scriptOpt, currentBlockHeight)
           case (_, Some(script)) =>
             stats.accountScriptExecution
               .measureForType(pt.builder.typeId)(verifyTx(blockchain, script, currentBlockHeight, pt, false))
-          case (stx: SignedTransaction, None) =>
-            stats.signatureVerification
-              .measureForType(stx.builder.typeId)(stx.signaturesValid())
           case _ =>
             stats.signatureVerification
               .measureForType(tx.builder.typeId)(verifyAsEllipticCurveSignature(pt))
-=======
-          case (stx: SignedTransaction, None)       => stx.signaturesValid()
-          case (_: SignedTransaction, Some(_))      => Left(GenericError("Can't process transaction  with signature from scripted account"))
-          case (_: ProvenTransaction, Some(script)) => verify(blockchain, script, currentBlockHeight, pt, false)
-          case (_: ProvenTransaction, None)         => verifyAsEllipticCurveSignature(pt)
->>>>>>> 24456546
         }
     }).flatMap(tx => {
       for {
@@ -71,7 +66,6 @@
       }
     }.getOrElse(Either.right(tx)))
 
-<<<<<<< HEAD
   def verifyTx(blockchain: Blockchain,
                script: Script,
                height: Int,
@@ -145,19 +139,6 @@
       _ <- sellerOrderVerification
       _ <- buyerOrderVerification
     } yield et
-=======
-  def verify[T <: Transaction](blockchain: Blockchain,
-                               script: Script,
-                               height: Int,
-                               transaction: T,
-                               isTokenScript: Boolean): Either[ValidationError, T] = {
-    ScriptRunner[Boolean, T](height, transaction, blockchain, script) match {
-      case (ctx, Left(execError)) => Left(ScriptExecutionError(execError, script.text, ctx.letDefs, isTokenScript))
-      case (ctx, Right(false)) =>
-        Left(TransactionNotAllowedByScript(ctx.letDefs, script.text, isTokenScript))
-      case (_, Right(true)) => Right(transaction)
-    }
->>>>>>> 24456546
   }
 
   def verifyAsEllipticCurveSignature[T <: Proven with Authorized](pt: T): Either[ValidationError, T] =
