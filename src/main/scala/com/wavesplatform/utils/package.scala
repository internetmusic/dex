package com.wavesplatform

import com.google.common.base.Throwables
import com.wavesplatform.db.{Storage, VersionedStorage}
import monix.execution.UncaughtExceptionReporter
import org.joda.time.Duration
import org.joda.time.format.PeriodFormat
import scorex.utils.ScorexLogging

import scala.util.Try

package object utils extends ScorexLogging {

<<<<<<< HEAD
  private val BytesMaxValue = 256
  private val Base58MaxValue = 58
=======
  type HeightInfo = (Int, Long)

  private val DefaultPageSplitSize = 4 * 1024

  def base58Length(byteArrayLength: Int): Int = math.ceil(math.log(256) / math.log(58) * byteArrayLength).toInt
>>>>>>> dccf0db8

  private val BytesLog = math.log(BytesMaxValue)
  private val BaseLog = math.log(Base58MaxValue)

  val UncaughtExceptionsToLogReporter = UncaughtExceptionReporter(exc => log.error(Throwables.getStackTraceAsString(exc)))

  def base58Length(byteArrayLength: Int): Int = math.ceil(BytesLog / BaseLog * byteArrayLength).toInt

  def createWithVerification[A <: Storage with VersionedStorage](storage: => A, consistencyCheck: A => Boolean = (_: A) => true): Try[A] = Try {
    if (storage.isVersionValid && consistencyCheck(storage)) storage else {
      log.info(s"Re-creating storage")
      val b = storage.createBatch()
      storage.removeEverything(b)
      storage.commit(b)
      require(consistencyCheck(storage), "storage is inconsistent")
      storage
    }
  }

  def forceStopApplication(reason: ApplicationStopReason = Default): Unit = new Thread(() => {
    System.exit(reason.code)
  }, "waves-platform-shutdown-thread").start()

  def humanReadableSize(bytes: Long, si: Boolean = true): String = {
    val (baseValue, unitStrings) =
      if (si)
        (1000, Vector("B", "kB", "MB", "GB", "TB", "PB", "EB", "ZB", "YB"))
      else
        (1024, Vector("B", "KiB", "MiB", "GiB", "TiB", "PiB", "EiB", "ZiB", "YiB"))

    def getExponent(curBytes: Long, baseValue: Int, curExponent: Int = 0): Int =
      if (curBytes < baseValue) curExponent
      else {
        val newExponent = 1 + curExponent
        getExponent(curBytes / (baseValue * newExponent), baseValue, newExponent)
      }

    val exponent = getExponent(bytes, baseValue)
    val divisor = Math.pow(baseValue, exponent)
    val unitString = unitStrings(exponent)

    f"${bytes / divisor}%.1f $unitString"
  }

  def humanReadableDuration(duration: Long): String = {
    val d = new Duration(duration)
    PeriodFormat.getDefault.print(d.toPeriod)
  }
}<|MERGE_RESOLUTION|>--- conflicted
+++ resolved
@@ -11,16 +11,10 @@
 
 package object utils extends ScorexLogging {
 
-<<<<<<< HEAD
+  type HeightInfo = (Int, Long)
+
   private val BytesMaxValue = 256
   private val Base58MaxValue = 58
-=======
-  type HeightInfo = (Int, Long)
-
-  private val DefaultPageSplitSize = 4 * 1024
-
-  def base58Length(byteArrayLength: Int): Int = math.ceil(math.log(256) / math.log(58) * byteArrayLength).toInt
->>>>>>> dccf0db8
 
   private val BytesLog = math.log(BytesMaxValue)
   private val BaseLog = math.log(Base58MaxValue)
