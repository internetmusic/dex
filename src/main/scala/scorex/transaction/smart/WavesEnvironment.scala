package scorex.transaction.smart

import cats.implicits._
import com.wavesplatform.lang.v1.traits.Recipient.{Address, Alias}
import com.wavesplatform.lang.v1.traits.{DataType, Environment, Recipient, Tx => ContractTransaction}
import com.wavesplatform.state._
import monix.eval.Coeval
import scodec.bits.ByteVector
import scorex.account.AddressOrAlias
import scorex.transaction.Transaction

class WavesEnvironment(nByte: Byte, tx: Coeval[Transaction], h: Coeval[Int], blockchain: Blockchain) extends Environment {
  override def height: Int = h()

  override def transaction: ContractTransaction = RealTransactionWrapper(tx())

  override def transactionById(id: Array[Byte]): Option[ContractTransaction] =
    blockchain
      .transactionInfo(ByteStr(id))
      .map(_._2)
      .map(RealTransactionWrapper(_))

  override def data(recipient: Recipient, key: String, dataType: DataType): Option[Any] = {
    for {
      address <- recipient match {
        case Address(bytes) =>
          scorex.account.Address
            .fromBytes(bytes.toArray)
            .toOption
        case Alias(name) =>
          scorex.account.Alias
            .buildWithCurrentNetworkByte(name)
            .toOption >>= blockchain.resolveAlias
      }
      data <- blockchain
        .accountData(address, key)
        .map((_, dataType))
        .flatMap {
          case (IntegerDataEntry(_, value), DataType.Long)     => Some(value)
          case (BooleanDataEntry(_, value), DataType.Boolean)  => Some(value)
          case (BinaryDataEntry(_, value), DataType.ByteArray) => Some(ByteVector(value.arr))
          case (StringDataEntry(_, value), DataType.String)    => Some(value)
          case _                                               => None
        }
    } yield data
  }
  override def resolveAlias(name: String): Either[String, Recipient.Address] =
    blockchain
<<<<<<< HEAD
      .resolveAliasEi(scorex.account.Alias.buildWithCurrentNetworkByte(name).explicitGet())
=======
      .resolveAlias(Alias.buildWithCurrentNetworkByte(name).explicitGet())
>>>>>>> 94633feb
      .left
      .map(_.toString)
      .right
      .map(a => Recipient.Address(ByteVector(a.bytes.arr)))

  override def networkByte: Byte = nByte

  override def accountBalanceOf(addressOrAlias: Array[Byte], maybeAssetId: Option[Array[Byte]]): Either[String, Long] = {
    (for {
      aoa     <- AddressOrAlias.fromBytes(bytes = addressOrAlias, position = 0)
      address <- blockchain.resolveAlias(aoa._1)
      balance = blockchain.balance(address, maybeAssetId.map(ByteStr(_)))
    } yield balance).left.map(_.toString)
  }
  override def transactionHeightById(id: Array[Byte]): Option[Int] =
    blockchain.transactionHeight(ByteStr(id))
}<|MERGE_RESOLUTION|>--- conflicted
+++ resolved
@@ -1,6 +1,5 @@
 package scorex.transaction.smart
 
-import cats.implicits._
 import com.wavesplatform.lang.v1.traits.Recipient.{Address, Alias}
 import com.wavesplatform.lang.v1.traits.{DataType, Environment, Recipient, Tx => ContractTransaction}
 import com.wavesplatform.state._
@@ -30,7 +29,8 @@
         case Alias(name) =>
           scorex.account.Alias
             .buildWithCurrentNetworkByte(name)
-            .toOption >>= blockchain.resolveAlias
+            .flatMap(blockchain.resolveAlias)
+            .toOption
       }
       data <- blockchain
         .accountData(address, key)
@@ -46,11 +46,7 @@
   }
   override def resolveAlias(name: String): Either[String, Recipient.Address] =
     blockchain
-<<<<<<< HEAD
-      .resolveAliasEi(scorex.account.Alias.buildWithCurrentNetworkByte(name).explicitGet())
-=======
-      .resolveAlias(Alias.buildWithCurrentNetworkByte(name).explicitGet())
->>>>>>> 94633feb
+      .resolveAlias(scorex.account.Alias.buildWithCurrentNetworkByte(name).explicitGet())
       .left
       .map(_.toString)
       .right
