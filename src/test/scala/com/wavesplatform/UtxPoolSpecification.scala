package com.wavesplatform

import java.util.concurrent.locks.ReentrantReadWriteLock

import com.typesafe.config.ConfigFactory
import com.wavesplatform.history.{HistoryWriterImpl, StorageFactory}
import com.wavesplatform.settings.{BlockchainSettings, FeeSettings, FeesSettings, FunctionalitySettings, UtxSettings, WavesSettings}
import com.wavesplatform.state2.diffs._
import org.scalacheck.Gen
import org.scalacheck.Gen._
import org.scalamock.scalatest.MockFactory
import org.scalatest.prop.PropertyChecks
import org.scalatest.{FreeSpec, Matchers}
import scorex.account.{Address, PrivateKeyAccount, PublicKeyAccount}
import scorex.block.Block
import scorex.settings.TestFunctionalitySettings
import scorex.transaction.ValidationError.SenderIsBlacklisted
import scorex.transaction.assets.TransferTransaction
import scorex.transaction.{FeeCalculator, Transaction}
import scorex.utils.Time

import scala.concurrent.duration._

class UtxPoolSpecification extends FreeSpec
  with Matchers
  with MockFactory
  with PropertyChecks
  with TransactionGen
  with NoShrink {

  private val calculator = new FeeCalculator(FeesSettings(Map(
    1 -> List(FeeSettings("", 0)),
    2 -> List(FeeSettings("", 0)),
    4 -> List(FeeSettings("", 0))
  )))

  private def mkState(senderAccount: Address, senderBalance: Long) = {

    val config = ConfigFactory.load()
    val genesisSettings = TestHelpers.genesisSettings(Map(senderAccount -> senderBalance))
    val settings = WavesSettings.fromConfig(config).copy(blockchainSettings = BlockchainSettings('T', 5, 5, FunctionalitySettings.TESTNET, genesisSettings))

<<<<<<< HEAD
    val db = open()

    val (history, _, state, bcu, _) = StorageFactory(db, settings).get
=======
    val (history, _, _, state, bcu, _, _) = StorageFactory(settings).get
>>>>>>> 8293aa68

    bcu.processBlock(Block.genesis(genesisSettings).right.get)

    (state, history)
  }

  private def transfer(sender: PrivateKeyAccount, maxAmount: Long, time: Time) = (for {
    amount <- chooseNum(1, (maxAmount * 0.9).toLong)
    recipient <- accountGen
    fee <- chooseNum(1, (maxAmount * 0.1).toLong)
  } yield TransferTransaction.create(None, sender, recipient, amount, time.getTimestamp(), None, fee, Array.empty[Byte]).right.get)
    .label("transferTransaction")

  private def transferWithRecipient(sender: PrivateKeyAccount, recipient: PublicKeyAccount, maxAmount: Long, time: Time) = (for {
    amount <- chooseNum(1, (maxAmount * 0.9).toLong)
    fee <- chooseNum(1, (maxAmount * 0.1).toLong)
  } yield TransferTransaction.create(None, sender, recipient, amount, time.getTimestamp(), None, fee, Array.empty[Byte]).right.get)
    .label("transferWithRecipient")

  private val stateGen = for {
    sender <- accountGen.label("sender")
    senderBalance <- positiveLongGen.label("senderBalance")
  } yield {
    val (state, history) = mkState(sender, senderBalance)
    (sender, senderBalance, state, history)
  }
  private val twoOutOfManyValidPayments = (for {
    (sender, senderBalance, state, history) <- stateGen
    recipient <- accountGen
    n <- chooseNum(3, 10)
    fee <- chooseNum(1, (senderBalance * 0.01).toLong)
    offset <- chooseNum(1000L, 2000L)
  } yield {
    val time = new TestTime()
    val utx = new UtxPoolImpl(time, state, history, calculator, FunctionalitySettings.TESTNET, UtxSettings(10, 10.minutes, Set.empty, Set.empty, 5.minutes))
    val amountPart = (senderBalance - fee) / 2 - fee
    val txs = for (_ <- 1 to n) yield createWavesTransfer(sender, recipient, amountPart, fee, time.getTimestamp()).right.get
    (utx, time, txs, (offset + 1000).millis)
  }).label("twoOutOfManyValidPayments")

  private val emptyUtxPool = stateGen
    .map { case (sender, senderBalance, state, history) =>
      val time = new TestTime()
      val utxPool = new UtxPoolImpl(time, state, history, calculator, FunctionalitySettings.TESTNET, UtxSettings(10, 1.minute, Set.empty, Set.empty, 5.minutes))
      (sender, state, utxPool)
    }
    .label("emptyUtxPool")

  private val withValidPayments = (for {
    (sender, senderBalance, state, history) <- stateGen
    recipient <- accountGen
    time = new TestTime()
    txs <- Gen.nonEmptyListOf(transferWithRecipient(sender, recipient, senderBalance / 10, time))
  } yield {
    val settings = UtxSettings(10, 1.minute, Set.empty, Set.empty, 5.minutes)
    val utxPool = new UtxPoolImpl(time, state, history, calculator, FunctionalitySettings.TESTNET, settings)
    txs.foreach(utxPool.putIfNew)
    (sender, state, utxPool, time, settings)
  }).label("withValidPayments")

  private val withBlacklisted = (for {
    (sender, senderBalance, state, history) <- stateGen
    recipient <- accountGen
    time = new TestTime()
    txs <- Gen.nonEmptyListOf(transferWithRecipient(sender, recipient, senderBalance / 10, time)) // @TODO: Random transactions
  } yield {
    val settings = UtxSettings(10, 1.minute, Set(sender.address), Set.empty, 5.minutes)
    val utxPool = new UtxPoolImpl(time, state, history, calculator, FunctionalitySettings.TESTNET, settings)
    (sender, utxPool, txs)
  }).label("withBlacklisted")

  private val withBlacklistedAndAllowedByRule = (for {
    (sender, senderBalance, state, history) <- stateGen
    recipient <- accountGen
    time = new TestTime()
    txs <- Gen.nonEmptyListOf(transferWithRecipient(sender, recipient, senderBalance / 10, time)) // @TODO: Random transactions
  } yield {
    val settings = UtxSettings(txs.length, 1.minute, Set(sender.address), Set(recipient.address), 5.minutes)
    val utxPool = new UtxPoolImpl(time, state, history, calculator, FunctionalitySettings.TESTNET, settings)
    (sender, utxPool, txs)
  }).label("withBlacklistedAndAllowedByRule")

  private def utxTest(utxSettings: UtxSettings = UtxSettings(20, 5.seconds, Set.empty, Set.empty, 5.minutes), txCount: Int = 10)
                     (f: (Seq[TransferTransaction], UtxPool, TestTime) => Unit): Unit = forAll(
    stateGen,
    chooseNum(2, txCount).label("txCount")) { case ((sender, senderBalance, state, history), count) =>
    val time = new TestTime()

    forAll(listOfN(count, transfer(sender, senderBalance / 2, time))) { txs =>
      val utx = new UtxPoolImpl(time, state, history, calculator, FunctionalitySettings.TESTNET, utxSettings)
      f(txs, utx, time)
    }
  }

  private val dualTxGen: Gen[(UtxPool, TestTime, Seq[Transaction], FiniteDuration, Seq[Transaction])] =
    for {
      (sender, senderBalance, state, history) <- stateGen
      ts = System.currentTimeMillis()
      count1 <- chooseNum(5, 10)
      tx1 <- listOfN(count1, transfer(sender, senderBalance / 2, new TestTime(ts)))
      offset <- chooseNum(5000L, 10000L)
      tx2 <- listOfN(count1, transfer(sender, senderBalance / 2, new TestTime(ts + offset + 1000)))
    } yield {
      val time = new TestTime()
      val history = HistoryWriterImpl(open(), new ReentrantReadWriteLock(), TestFunctionalitySettings.Stub,
        TestFunctionalitySettings.EmptyFeaturesSettings).get
      val utx = new UtxPoolImpl(time, state, history, calculator, FunctionalitySettings.TESTNET, UtxSettings(10, offset.millis, Set.empty, Set.empty, 5.minutes))
      (utx, time, tx1, (offset + 1000).millis, tx2)
    }

  "UTX Pool" - {
    "does not add new transactions when full" in utxTest(UtxSettings(1, 5.seconds, Set.empty, Set.empty, 5.minutes)) { (txs, utx, _) =>
      utx.putIfNew(txs.head) shouldBe 'right
      all(txs.tail.map(t => utx.putIfNew(t))) should produce("pool size limit")
    }

    "does not broadcast the same transaction twice" in utxTest() { (txs, utx, _) =>
      utx.putIfNew(txs.head) shouldBe 'right
      utx.putIfNew(txs.head) shouldBe 'right
    }

    "evicts expired transactions when removeAll is called" in forAll(dualTxGen) { case (utx, time, txs1, offset, txs2) =>
      all(txs1.map { t =>
        utx.putIfNew(t)
      }) shouldBe 'right
      utx.all.size shouldEqual txs1.size

      time.advance(offset)
      utx.removeAll(Seq.empty)

      all(txs2.map { t =>
        utx.putIfNew(t)
      }) shouldBe 'right
      utx.all.size shouldEqual txs2.size
    }

    "evicts expired transactions when packUnconfirmed is called" in forAll(dualTxGen) { case (utx, time, txs, offset, _) =>
      all(txs.map { t =>
        utx.putIfNew(t)
      }) shouldBe 'right
      utx.all.size shouldEqual txs.size

      time.advance(offset)

      utx.packUnconfirmed(100, false) shouldBe 'empty
      utx.all shouldBe 'empty
    }

    "evicts one of mutually invalid transactions when packUnconfirmed is called" in forAll(twoOutOfManyValidPayments) { case (utx, time, txs, offset) =>
      all(txs.map { t =>
        utx.putIfNew(t)
      }) shouldBe 'right
      utx.all.size shouldEqual txs.size

      time.advance(offset)

      utx.packUnconfirmed(100, false).size shouldBe 2
      utx.all.size shouldBe 2
    }

    "portfolio" - {
      "returns a count of assets from the state if there is no transaction" in forAll(emptyUtxPool) { case (sender, state, utxPool) =>
        val basePortfolio = state().accountPortfolio(sender)

        utxPool.size shouldBe 0
        val utxPortfolio = utxPool.portfolio(sender)

        basePortfolio shouldBe utxPortfolio
      }

      "taking into account unconfirmed transactions" in forAll(withValidPayments) { case (sender, state, utxPool, _, _) =>
        val basePortfolio = state().accountPortfolio(sender)

        utxPool.size should be > 0
        val utxPortfolio = utxPool.portfolio(sender)

        utxPortfolio.balance should be <= basePortfolio.balance
        utxPortfolio.leaseInfo.leaseOut should be <= basePortfolio.leaseInfo.leaseOut
        // should not be changed
        utxPortfolio.leaseInfo.leaseIn shouldBe basePortfolio.leaseInfo.leaseIn
        utxPortfolio.assets.foreach { case (assetId, count) =>
          count should be <= basePortfolio.assets.getOrElse(assetId, count)
        }
      }

      "is changed after transactions with these assets are removed" in forAll(withValidPayments) { case (sender, _, utxPool, time, settings) =>
        val utxPortfolioBefore = utxPool.portfolio(sender)
        val poolSizeBefore = utxPool.size

        time.advance(settings.maxTransactionAge * 2)
        utxPool.packUnconfirmed(100, false)

        poolSizeBefore should be > utxPool.size
        val utxPortfolioAfter = utxPool.portfolio(sender)

        utxPortfolioAfter.balance should be >= utxPortfolioBefore.balance
        utxPortfolioAfter.leaseInfo.leaseOut should be >= utxPortfolioBefore.leaseInfo.leaseOut
        utxPortfolioAfter.assets.foreach { case (assetId, count) =>
          count should be >= utxPortfolioBefore.assets.getOrElse(assetId, count)
        }
      }
    }

    "blacklisting" - {
      "prevent a transaction from specific addresses" in forAll(withBlacklisted) { case (sender: PrivateKeyAccount, utxPool: UtxPool, txs: Seq[Transaction]) =>
        val r = txs.forall { tx =>
          utxPool.putIfNew(tx) match {
            case Left(SenderIsBlacklisted(x)) => true
            case _ => false
          }
        }

        r shouldBe true
        utxPool.all.size shouldEqual 0
      }

      "allow a transfer transaction from blacklisted address to specific addresses" in forAll(withBlacklistedAndAllowedByRule) { case (sender: PrivateKeyAccount, utxPool: UtxPool, txs: Seq[Transaction]) =>
        all(txs.map { t =>
          utxPool.putIfNew(t)
        }) shouldBe 'right
        utxPool.all.size shouldEqual txs.size
      }
    }
  }
}<|MERGE_RESOLUTION|>--- conflicted
+++ resolved
@@ -40,13 +40,9 @@
     val genesisSettings = TestHelpers.genesisSettings(Map(senderAccount -> senderBalance))
     val settings = WavesSettings.fromConfig(config).copy(blockchainSettings = BlockchainSettings('T', 5, 5, FunctionalitySettings.TESTNET, genesisSettings))
 
-<<<<<<< HEAD
     val db = open()
 
-    val (history, _, state, bcu, _) = StorageFactory(db, settings).get
-=======
-    val (history, _, _, state, bcu, _, _) = StorageFactory(settings).get
->>>>>>> 8293aa68
+    val (history, _, state, bcu, _, _) = StorageFactory(db, settings).get
 
     bcu.processBlock(Block.genesis(genesisSettings).right.get)
 
