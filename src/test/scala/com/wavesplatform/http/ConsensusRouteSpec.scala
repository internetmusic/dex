--- conflicted
+++ resolved
@@ -44,26 +44,11 @@
     }
   }
 
-<<<<<<< HEAD
   routePath("/basetarget") - {
     "for existed block" in {
       val block = history.blockAt(3).get
       Get(routePath(s"/basetarget/${block.encodedId}")) ~> route ~> check {
-        (responseAs[JsObject] \ "baseTarget").as[Long] shouldEqual block.consensusDataField.value.baseTarget
-=======
-    "for a given block" in {
-      forAll(randomSignerBlockGen, Gen.oneOf(true, false)) { case (blk, isAvailable) =>
-        val result = if (isAvailable) Option(blk) else None
-        (history.heightOf(_: Block.BlockId)).when(where(sameSignature(blk.uniqueId)(_))).returns(Some(10)).once()
-        (history.blockAt _).when(*).returns(result).once()
-        if (isAvailable) {
-          Get(routePath(s"/basetarget/${blk.encodedId}")) ~> route ~> check {
-            (responseAs[JsObject] \ "baseTarget").as[Long] shouldEqual blk.consensusData.baseTarget
-          }
-        } else {
-          Get(routePath(s"/basetarget/${blk.encodedId}")) ~> route should produce(BlockNotExists)
-        }
->>>>>>> 43f91737
+        (responseAs[JsObject] \ "baseTarget").as[Long] shouldEqual block.consensusData.baseTarget
       }
     }
 
