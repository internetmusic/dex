--- conflicted
+++ resolved
@@ -2,15 +2,9 @@
 
 import java.util.concurrent.ConcurrentHashMap
 
-<<<<<<< HEAD
-import akka.actor.{Actor, ActorRef, ActorSystem, Props}
-import akka.persistence.inmemory.extension.{InMemoryJournalStorage, InMemorySnapshotStorage, StorageExtension}
-import akka.testkit.{ImplicitSender, TestActorRef, TestKit, TestProbe}
-import com.wavesplatform.OrderOps._
-=======
 import akka.actor.{Actor, ActorRef, Props}
 import akka.testkit.{ImplicitSender, TestActorRef, TestProbe}
->>>>>>> c9447805
+import com.wavesplatform.OrderOps._
 import com.wavesplatform.account.PrivateKeyAccount
 import com.wavesplatform.matcher.MatcherTestData
 import com.wavesplatform.matcher.api.{OperationTimedOut, OrderAccepted, OrderCanceled}
@@ -61,7 +55,7 @@
 
   val orderHistoryRef = TestActorRef(new Actor {
     def receive: Receive = {
-      case ValidateOrder(o, _) => sender() ! ValidateOrderResult(ByteStr(o.id()), Right(o))
+      case ValidateOrder(o, _) => sender() ! ValidateOrderResult(o.id(), Right(o))
       case _                   =>
     }
   })
@@ -275,11 +269,7 @@
       val ts   = System.currentTimeMillis()
 
       (1 to 100).foreach({ i =>
-<<<<<<< HEAD
-        actor ! ord1
-=======
-        actor ! ord1.copy(timestamp = ts + i)
->>>>>>> c9447805
+        actor ! ord1.updateTimestamp(ts + i)
       })
 
       within(10.seconds) {
@@ -420,11 +410,7 @@
       receiveN(1)
       getOrders(actor) shouldEqual Seq(BuyLimitOrder(price * Order.PriceConstant, amount, expiredOrder.matcherFee, expiredOrder))
       actor ! OrderCleanup
-<<<<<<< HEAD
-      expectMsg(OrderCanceled(expiredOrder.idStr()))
-=======
       expectMsg(OrderCanceled(expiredOrder.id()))
->>>>>>> c9447805
       getOrders(actor).size should be(0)
     }
 
@@ -459,30 +445,9 @@
         val order = buy(defaultPair, 1, 1)
         actor ! order
 
-<<<<<<< HEAD
-        val unexpectedOrder = buy(pair, 1, 2)
-        actor.tell(ValidateOrderResult(ByteStr(unexpectedOrder.id()), Right(unexpectedOrder)), historyActor.ref)
-        expectNoMsg()
-      }
-
-      "receives ValidateCancelResult of another order" in {
-        val historyActor = TestProbe()
-        val actor        = createOrderBookActor(historyActor.ref)
-
-        val order = buy(pair, 1, 1)
-        actor ! CancelOrder(pair, order.senderPublicKey, ByteStr(order.id()))
-
-        val unexpectedOrder = buy(pair, 1, 2)
-        actor.tell(
-          CancelOrder(pair, unexpectedOrder.senderPublicKey, ByteStr(unexpectedOrder.id())),
-          historyActor.ref
-        )
-        expectNoMsg()
-=======
         val unexpectedOrder = buy(defaultPair, 1, 2)
         actor.tell(ValidateOrderResult(unexpectedOrder.id(), Right(unexpectedOrder)), historyActor.ref)
         expectNoMessage()
->>>>>>> c9447805
       }
     }
   }
