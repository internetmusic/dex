package com.wavesplatform.settings

import com.typesafe.config.ConfigFactory
import com.wavesplatform.network.InvalidBlockStorageImpl.InvalidBlockStorageSettings
import com.wavesplatform.settings.SynchronizationSettings.{HistoryReplierSettings, MicroblockSynchronizerSettings, UtxSynchronizerSettings}
import net.ceedubs.ficus.Ficus._
import org.scalatest.{FlatSpec, Matchers}

import scala.concurrent.duration._

class SynchronizationSettingsSpecification extends FlatSpec with Matchers {
  "SynchronizationSettings" should "read values" in {
    val config = ConfigFactory.parseString("""
        |waves {
        |  synchronization {
        |    max-rollback = 100
        |    max-chain-length = 101
        |    synchronization-timeout = 30s
        |    score-ttl = 90s
        |
        |    invalid-blocks-storage {
        |      max-size = 40000
        |      timeout = 2d
        |    }
        |
        |    history-replier {
        |      max-micro-block-cache-size = 5
        |      max-block-cache-size = 2
        |    }
        |
        |    utx-synchronizer {
        |      network-tx-cache-size = 7000000
        |      max-buffer-size = 777
        |      max-buffer-time = 999ms
        |      max-queue-size = 7777
        |      parallelism = 4
        |      max-threads = 2
        |    }
        |
        |    micro-block-synchronizer {
        |      wait-response-timeout: 5s
        |      processed-micro-blocks-cache-timeout: 2s
        |      inv-cache-timeout: 3s
        |    }
        |  }
        |}
      """.stripMargin).resolve()

    val settings = config.as[SynchronizationSettings]("waves.synchronization")
    settings.maxRollback should be(100)
    settings.maxChainLength should be(101)
    settings.synchronizationTimeout should be(30.seconds)
    settings.scoreTTL should be(90.seconds)
    settings.invalidBlocksStorage shouldBe InvalidBlockStorageSettings(
      maxSize = 40000,
      timeout = 2.days
    )
    settings.microBlockSynchronizer shouldBe MicroblockSynchronizerSettings(
      waitResponseTimeout = 5.seconds,
      processedMicroBlocksCacheTimeout = 2.seconds,
      invCacheTimeout = 3.seconds
    )
    settings.historyReplierSettings shouldBe HistoryReplierSettings(
      maxMicroBlockCacheSize = 5,
      maxBlockCacheSize = 2
    )

<<<<<<< HEAD
    settings.utxSynchronizerSettings shouldBe UtxSynchronizerSettings(7000000, 70.seconds, 777, 999.millis, 4, 2, 7777)
=======
    settings.utxSynchronizerSettings shouldBe UtxSynchronizerSettings(7000000, 777, 999.millis)

>>>>>>> 30d33c26
  }
}<|MERGE_RESOLUTION|>--- conflicted
+++ resolved
@@ -4,6 +4,7 @@
 import com.wavesplatform.network.InvalidBlockStorageImpl.InvalidBlockStorageSettings
 import com.wavesplatform.settings.SynchronizationSettings.{HistoryReplierSettings, MicroblockSynchronizerSettings, UtxSynchronizerSettings}
 import net.ceedubs.ficus.Ficus._
+import net.ceedubs.ficus.readers.ArbitraryTypeReader._
 import org.scalatest.{FlatSpec, Matchers}
 
 import scala.concurrent.duration._
@@ -60,16 +61,11 @@
       processedMicroBlocksCacheTimeout = 2.seconds,
       invCacheTimeout = 3.seconds
     )
-    settings.historyReplierSettings shouldBe HistoryReplierSettings(
+    settings.historyReplier shouldBe HistoryReplierSettings(
       maxMicroBlockCacheSize = 5,
       maxBlockCacheSize = 2
     )
 
-<<<<<<< HEAD
-    settings.utxSynchronizerSettings shouldBe UtxSynchronizerSettings(7000000, 70.seconds, 777, 999.millis, 4, 2, 7777)
-=======
-    settings.utxSynchronizerSettings shouldBe UtxSynchronizerSettings(7000000, 777, 999.millis)
-
->>>>>>> 30d33c26
+    settings.utxSynchronizer shouldBe UtxSynchronizerSettings(7000000, 777, 999.millis, 4, 2, 7777)
   }
 }