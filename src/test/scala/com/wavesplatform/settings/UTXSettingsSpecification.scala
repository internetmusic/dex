package com.wavesplatform.settings

import com.typesafe.config.ConfigFactory
import net.ceedubs.ficus.Ficus._
import net.ceedubs.ficus.readers.ArbitraryTypeReader._
import org.scalatest.{FlatSpec, Matchers}

import scala.concurrent.duration._

class UTXSettingsSpecification extends FlatSpec with Matchers {
  "UTXSettings" should "read values" in {
    val config = ConfigFactory.parseString(
      """waves {
        |  utx {
        |    max-size = 100
        |    max-transaction-age = 100m
<<<<<<< HEAD
        |    blacklist-sender-addresses = ["a"]
        |    allow-blacklisted-transfer-to = ["b"]
=======
        |    cleanup-interval = 10m
>>>>>>> 0178dc0c
        |  }
        |}""".stripMargin).resolve()
    val settings = config.as[UtxSettings]("waves.utx")
    settings.maxSize should be(100)
    settings.maxTransactionAge shouldBe 100.minutes
<<<<<<< HEAD
    settings.blacklistSenderAddresses shouldBe Set("a")
    settings.allowBlacklistedTransferTo shouldBe Set("b")
=======
    settings.cleanupInterval shouldBe 10.minutes
>>>>>>> 0178dc0c
  }
}<|MERGE_RESOLUTION|>--- conflicted
+++ resolved
@@ -14,22 +14,16 @@
         |  utx {
         |    max-size = 100
         |    max-transaction-age = 100m
-<<<<<<< HEAD
+        |    cleanup-interval = 10m
         |    blacklist-sender-addresses = ["a"]
         |    allow-blacklisted-transfer-to = ["b"]
-=======
-        |    cleanup-interval = 10m
->>>>>>> 0178dc0c
         |  }
         |}""".stripMargin).resolve()
     val settings = config.as[UtxSettings]("waves.utx")
     settings.maxSize should be(100)
     settings.maxTransactionAge shouldBe 100.minutes
-<<<<<<< HEAD
+    settings.cleanupInterval shouldBe 10.minutes
     settings.blacklistSenderAddresses shouldBe Set("a")
     settings.allowBlacklistedTransferTo shouldBe Set("b")
-=======
-    settings.cleanupInterval shouldBe 10.minutes
->>>>>>> 0178dc0c
   }
 }