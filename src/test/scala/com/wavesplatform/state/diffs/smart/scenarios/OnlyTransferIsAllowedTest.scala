--- conflicted
+++ resolved
@@ -26,13 +26,8 @@
          |     false
          | }
       """.stripMargin
-<<<<<<< HEAD
     val untyped         = Parser.parseScript(scriptText).get.value
-    val transferAllowed = ExpressionCompilerV1(compilerContext(V1), untyped).explicitGet()._1
-=======
-    val untyped         = Parser(scriptText).get.value
-    val transferAllowed = CompilerV1(compilerContext(V1, isAssetScript = false), untyped).explicitGet()._1
->>>>>>> 9508998b
+    val transferAllowed = ExpressionCompilerV1(compilerContext(V1, isAssetScript = false), untyped).explicitGet()._1
 
     forAll(preconditionsTransferAndLease(transferAllowed)) {
       case (genesis, script, lease, transfer) =>
