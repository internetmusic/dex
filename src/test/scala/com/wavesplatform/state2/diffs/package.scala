package com.wavesplatform.state2

import com.wavesplatform.state2.reader.{CompositeStateReader, StateReader}
import org.h2.mvstore.MVStore
import org.scalatest.matchers.{MatchResult, Matcher}
import scorex.block.Block
import scorex.settings.TestFunctionalitySettings
import scorex.transaction.ValidationError

import scala.util.{Left, Right}

package object diffs {


<<<<<<< HEAD
  def newState(): StateWriterImpl = new StateWriterImpl(new MVStoreStateStorage(new MVStore.Builder().open()))
=======
  def newState(): StateWriterImpl = new StateWriterImpl(new StateStorage(new MVStore.Builder().open()))
>>>>>>> 9d224c57

  val differ: (StateReader, Block) => Either[ValidationError, BlockDiff] = BlockDiffer(TestFunctionalitySettings.Enabled)
  val ENOUGH_AMT: Long = Long.MaxValue / 3

  def assertDiffEi(preconditions: Seq[Block], block: Block)(assertion: Either[ValidationError, BlockDiff] => Unit): Unit = {
    val state = newState()
    preconditions.foreach { precondition =>
      val preconditionDiff = differ(state, precondition).explicitGet()
      state.applyBlockDiff(preconditionDiff)
    }
    val totalDiff1 = differ(state, block)
    assertion(totalDiff1)

    val preconditionDiff = BlockDiffer.unsafeDiffMany(TestFunctionalitySettings.Enabled)(newState(), preconditions)
    val compositeState = new CompositeStateReader(newState(), preconditionDiff)
    val totalDiff2 = differ(compositeState, block)
    assertion(totalDiff2)
  }

  def assertDiffAndState(preconditions: Seq[Block], block: Block)(assertion: (BlockDiff, StateReader) => Unit): Unit = {
    val state = newState()
    preconditions.foreach { precondition =>
      val preconditionDiff = differ(state, precondition).explicitGet()
      state.applyBlockDiff(preconditionDiff)
    }
    val totalDiff1 = differ(state, block).explicitGet()
    state.applyBlockDiff(totalDiff1)
    assertion(totalDiff1, state)

    val preconditionDiff = BlockDiffer.unsafeDiffMany(TestFunctionalitySettings.Enabled)(newState(), preconditions)
    val compositeState = new CompositeStateReader(newState(), preconditionDiff)
    val totalDiff2 = differ(compositeState, block).explicitGet()
    assertion(totalDiff2, new CompositeStateReader(compositeState, totalDiff2))
  }

  class ProduceError(errorMessage: String) extends Matcher[Either[_, _]] {
    override def apply(ei: Either[_, _]): MatchResult = {
      ei match {
        case r@Right(_) => MatchResult(matches = false, "expecting Left(...{0}...) but got {1}", "got expected error", IndexedSeq(errorMessage, r))
        case l@Left(_) => MatchResult(matches = l.toString contains errorMessage,
          "expecting Left(...{0}...) but got {1}", "got expected error", IndexedSeq(errorMessage, l))
      }
    }
  }

  def produce(errorMessage: String): ProduceError = new ProduceError(errorMessage)
}<|MERGE_RESOLUTION|>--- conflicted
+++ resolved
@@ -12,11 +12,7 @@
 package object diffs {
 
 
-<<<<<<< HEAD
-  def newState(): StateWriterImpl = new StateWriterImpl(new MVStoreStateStorage(new MVStore.Builder().open()))
-=======
   def newState(): StateWriterImpl = new StateWriterImpl(new StateStorage(new MVStore.Builder().open()))
->>>>>>> 9d224c57
 
   val differ: (StateReader, Block) => Either[ValidationError, BlockDiff] = BlockDiffer(TestFunctionalitySettings.Enabled)
   val ENOUGH_AMT: Long = Long.MaxValue / 3
